-- postgresql permission schema for Lite RPC persistence

-- YOU NEED TO adjust the script

-- create role and user; role is defined in code as LITERPC_ROLE constant
CREATE ROLE r_literpc;
CREATE USER literpc_app IN GROUP r_literpc;
-- ALTER USER literpc_app PASSWORD 'secret'; -- TODO provide your authentication

-- required for postgres_logger
GRANT USAGE ON SCHEMA lite_rpc TO r_literpc;
GRANT ALL ON ALL TABLES IN SCHEMA lite_rpc TO r_literpc;
GRANT ALL ON ALL SEQUENCES IN SCHEMA lite_rpc TO r_literpc;
ALTER DEFAULT PRIVILEGES IN SCHEMA lite_rpc GRANT SELECT ON TABLES TO r_literpc;

-- required for block persistence (dynamic schemata - one per epoch)
GRANT CONNECT, CREATE ON DATABASE my_literpc_database TO r_literpc; -- TODO adjust database name

-- query path
CREATE ROLE ro_literpc;
GRANT ro_literpc TO literpc_app;

<<<<<<< HEAD
GRANT CONNECT ON DATABASE my_literpc_database TO ro_literpc; -- TODO adjust database name
=======
GRANT CONNECT ON DATABASE literpc_integrationtest TO ro_literpc; -- TODO adjust database name

-- required for benchrunner-service
CREATE ROLE r_benchrunner;
CREATE ROLE ro_benchrunner;
GRANT ro_benchrunner TO r_benchrunner;

GRANT r_benchrunner TO literpc_app;
GRANT ro_benchrunner TO literpc_app;
>>>>>>> f990f857
<|MERGE_RESOLUTION|>--- conflicted
+++ resolved
@@ -20,10 +20,7 @@
 CREATE ROLE ro_literpc;
 GRANT ro_literpc TO literpc_app;
 
-<<<<<<< HEAD
 GRANT CONNECT ON DATABASE my_literpc_database TO ro_literpc; -- TODO adjust database name
-=======
-GRANT CONNECT ON DATABASE literpc_integrationtest TO ro_literpc; -- TODO adjust database name
 
 -- required for benchrunner-service
 CREATE ROLE r_benchrunner;
@@ -31,5 +28,4 @@
 GRANT ro_benchrunner TO r_benchrunner;
 
 GRANT r_benchrunner TO literpc_app;
-GRANT ro_benchrunner TO literpc_app;
->>>>>>> f990f857
+GRANT ro_benchrunner TO literpc_app;