use std::env;

use crate::postgres_logger;
use crate::{
    DEFAULT_FANOUT_SIZE, DEFAULT_GRPC_ADDR, DEFAULT_RETRY_TIMEOUT, DEFAULT_RPC_ADDR,
    DEFAULT_WS_ADDR, MAX_RETRIES,
};
use anyhow::Context;
use clap::Parser;
use dotenv::dotenv;

#[derive(Parser, Debug, Clone)]
#[command(author, version, about, long_about = None)]
pub struct Args {
    /// config.json
    #[arg(short, long)]
    pub config: Option<String>,
}

#[derive(Debug, serde::Deserialize)]
pub struct Config {
    #[serde(default = "Config::default_rpc_addr")]
    pub rpc_addr: String,
    #[serde(default = "Config::default_ws_addr")]
    pub ws_addr: String,
    #[serde(default = "Config::default_lite_rpc_http_addr")]
    pub lite_rpc_http_addr: String,
    #[serde(default = "Config::default_lite_rpc_ws_addr")]
    pub lite_rpc_ws_addr: String,
    #[serde(default = "Config::default_fanout_size")]
    pub fanout_size: u64,
    // Identity keypair path
    #[serde(default)]
    pub identity_keypair: Option<String>,
    #[serde(default = "Config::default_prometheus_addr")]
    pub prometheus_addr: String,
    #[serde(default = "Config::default_maximum_retries_per_tx")]
    pub maximum_retries_per_tx: usize,
    #[serde(default = "Config::default_transaction_retry_after_secs")]
    pub transaction_retry_after_secs: u64,
    #[serde(default)]
    pub quic_proxy_addr: Option<String>,
    #[serde(default)]
    pub use_grpc: bool,
    #[serde(default)]
    pub calculate_leader_schedule_form_geyser: bool,
    #[serde(default = "Config::default_grpc_addr")]
    pub grpc_addr: String,
    #[serde(default)]
    pub grpc_x_token: Option<String>,

    #[serde(default)]
    pub grpc_addr2: Option<String>,
    #[serde(default)]
    pub grpc_x_token2: Option<String>,

    #[serde(default)]
    pub grpc_addr3: Option<String>,
    #[serde(default)]
    pub grpc_x_token3: Option<String>,

    #[serde(default)]
    pub grpc_addr4: Option<String>,
    #[serde(default)]
    pub grpc_x_token4: Option<String>,

    /// postgres config
    #[serde(default)]
<<<<<<< HEAD
    pub postgres: Option<postgres_logger::PostgresSessionConfig>,
=======
    pub postgres: Option<PostgresSessionConfig>,

    pub max_number_of_connection: Option<usize>,
>>>>>>> 4d5a2153
}

impl Config {
    pub async fn load() -> anyhow::Result<Self> {
        dotenv().ok();

        let args = Args::parse();

        let config_path = if args.config.is_some() {
            args.config
        } else {
            let default_config_path = "config.json";

            // check if config.json exists in current directory
            if tokio::fs::metadata(default_config_path).await.is_err() {
                None
            } else {
                Some(default_config_path.to_string())
            }
        };

        let config = if let Some(config_path) = config_path {
            tokio::fs::read_to_string(config_path)
                .await
                .context("Error reading config file")?
        } else {
            "{}".to_string()
        };

        let mut config: Config =
            serde_json::from_str(&config).context("Error parsing config file")?;

        config.rpc_addr = env::var("RPC_ADDR").unwrap_or(config.rpc_addr);

        config.ws_addr = env::var("WS_ADDR").unwrap_or(config.ws_addr);

        config.lite_rpc_http_addr =
            env::var("LITE_RPC_HTTP_ADDR").unwrap_or(config.lite_rpc_http_addr);

        config.lite_rpc_ws_addr = env::var("LITE_RPC_WS_ADDR").unwrap_or(config.lite_rpc_ws_addr);

        config.fanout_size = env::var("FANOUT_SIZE")
            .map(|size| size.parse().unwrap())
            .unwrap_or(config.fanout_size);

        // IDENTITY env sets value of identity_keypair

        // config.identity_keypair = env::var("IDENTITY")
        //     .map(Some)
        //     .unwrap_or(config.identity_keypair);

        config.prometheus_addr = env::var("PROMETHEUS_ADDR").unwrap_or(config.prometheus_addr);

        config.maximum_retries_per_tx = env::var("MAX_RETRIES")
            .map(|max| max.parse().unwrap())
            .unwrap_or(config.maximum_retries_per_tx);

        config.transaction_retry_after_secs = env::var("RETRY_TIMEOUT")
            .map(|secs| secs.parse().unwrap())
            .unwrap_or(config.transaction_retry_after_secs);

        config.quic_proxy_addr = env::var("QUIC_PROXY_ADDR").ok();

        config.use_grpc = env::var("USE_GRPC")
            .map(|_| true)
            .unwrap_or(config.use_grpc);

        // source 1
        config.grpc_addr = env::var("GRPC_ADDR").unwrap_or(config.grpc_addr);
        config.grpc_x_token = env::var("GRPC_X_TOKEN")
            .map(Some)
            .unwrap_or(config.grpc_x_token);

        assert!(
            env::var("GRPC_ADDR1").is_err(),
            "use GRPC_ADDR instead of GRPC_ADDR1"
        );
        assert!(
            env::var("GRPC_X_TOKEN1").is_err(),
            "use GRPC_X_TOKEN instead of GRPC_X_TOKEN1"
        );

        // source 2
        config.grpc_addr2 = env::var("GRPC_ADDR2")
            .map(Some)
            .unwrap_or(config.grpc_addr2);
        config.grpc_x_token2 = env::var("GRPC_X_TOKEN2")
            .map(Some)
            .unwrap_or(config.grpc_x_token2);

        // source 3
        config.grpc_addr3 = env::var("GRPC_ADDR3")
            .map(Some)
            .unwrap_or(config.grpc_addr3);
        config.grpc_x_token3 = env::var("GRPC_X_TOKEN3")
            .map(Some)
            .unwrap_or(config.grpc_x_token3);

        // source 4
        config.grpc_addr4 = env::var("GRPC_ADDR4")
            .map(Some)
            .unwrap_or(config.grpc_addr4);
        config.grpc_x_token4 = env::var("GRPC_X_TOKEN4")
            .map(Some)
            .unwrap_or(config.grpc_x_token4);

<<<<<<< HEAD
        config.postgres =
            postgres_logger::PostgresSessionConfig::new_from_env()?.or(config.postgres);
=======
        config.max_number_of_connection = env::var("MAX_NB_OF_CONNECTIONS_WITH_LEADERS")
            .map(|x| x.parse().ok())
            .unwrap_or(config.max_number_of_connection);

        config.postgres = PostgresSessionConfig::new_from_env()?.or(config.postgres);
>>>>>>> 4d5a2153

        Ok(config)
    }

    pub fn lite_rpc_ws_addr() -> String {
        "[::]:8891".to_string()
    }

    pub fn default_lite_rpc_http_addr() -> String {
        "[::]:8890".to_string()
    }

    pub fn default_rpc_addr() -> String {
        DEFAULT_RPC_ADDR.to_string()
    }

    pub fn default_ws_addr() -> String {
        DEFAULT_WS_ADDR.to_string()
    }

    pub fn default_lite_rpc_ws_addr() -> String {
        "[::]:8891".to_string()
    }

    pub const fn default_fanout_size() -> u64 {
        DEFAULT_FANOUT_SIZE
    }

    pub fn default_prometheus_addr() -> String {
        "[::]:9091".to_string()
    }

    pub const fn default_maximum_retries_per_tx() -> usize {
        MAX_RETRIES
    }

    pub const fn default_transaction_retry_after_secs() -> u64 {
        DEFAULT_RETRY_TIMEOUT
    }

    pub fn default_grpc_addr() -> String {
        DEFAULT_GRPC_ADDR.to_string()
    }

    pub fn get_grpc_sources(&self) -> Vec<GrpcSource> {
        let mut sources: Vec<GrpcSource> = vec![];

        sources.push(GrpcSource {
            addr: self.grpc_addr.clone(),
            x_token: self.grpc_x_token.clone(),
        });

        if self.grpc_addr2.is_some() {
            sources.push(GrpcSource {
                addr: self.grpc_addr2.clone().unwrap(),
                x_token: self.grpc_x_token2.clone(),
            });
        }

        if self.grpc_addr3.is_some() {
            sources.push(GrpcSource {
                addr: self.grpc_addr3.clone().unwrap(),
                x_token: self.grpc_x_token3.clone(),
            });
        }

        if self.grpc_addr4.is_some() {
            sources.push(GrpcSource {
                addr: self.grpc_addr4.clone().unwrap(),
                x_token: self.grpc_x_token4.clone(),
            });
        }

        sources
    }
}

#[derive(Debug, Clone)]
pub struct GrpcSource {
    pub addr: String,
    pub x_token: Option<String>,
}<|MERGE_RESOLUTION|>--- conflicted
+++ resolved
@@ -66,13 +66,9 @@
 
     /// postgres config
     #[serde(default)]
-<<<<<<< HEAD
     pub postgres: Option<postgres_logger::PostgresSessionConfig>,
-=======
-    pub postgres: Option<PostgresSessionConfig>,
 
     pub max_number_of_connection: Option<usize>,
->>>>>>> 4d5a2153
 }
 
 impl Config {
@@ -179,16 +175,12 @@
             .map(Some)
             .unwrap_or(config.grpc_x_token4);
 
-<<<<<<< HEAD
-        config.postgres =
-            postgres_logger::PostgresSessionConfig::new_from_env()?.or(config.postgres);
-=======
         config.max_number_of_connection = env::var("MAX_NB_OF_CONNECTIONS_WITH_LEADERS")
             .map(|x| x.parse().ok())
             .unwrap_or(config.max_number_of_connection);
 
-        config.postgres = PostgresSessionConfig::new_from_env()?.or(config.postgres);
->>>>>>> 4d5a2153
+        config.postgres =
+            postgres_logger::PostgresSessionConfig::new_from_env()?.or(config.postgres);
 
         Ok(config)
     }
