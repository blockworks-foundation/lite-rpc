--- conflicted
+++ resolved
@@ -185,18 +185,6 @@
         processed_account_stream,
     } = subscriptions;
 
-<<<<<<< HEAD
-    // note: check failes for commitment_config processed because sources might disagree on the blocks
-    debugtask_blockstream_slot_progression(
-        blocks_notifier.resubscribe(),
-        CommitmentConfig::confirmed(),
-    );
-    debugtask_blockstream_slot_progression(
-        blocks_notifier.resubscribe(),
-        CommitmentConfig::finalized(),
-    );
-    debugtask_blockstream_confirmation_sequence(blocks_notifier.resubscribe());
-=======
     if enable_grpc_stream_inspection {
         setup_grpc_stream_debugging(&blocks_notifier)
     } else {
@@ -224,7 +212,6 @@
     } else {
         None
     };
->>>>>>> 855c0190
 
     info!("Waiting for first finalized block...");
     let finalized_block =
