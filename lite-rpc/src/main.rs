pub mod rpc_tester;

use crate::rpc_tester::RpcTester;
use anyhow::bail;
use dashmap::DashMap;
use itertools::Itertools;
use lite_rpc::bridge::LiteBridge;
use lite_rpc::bridge_pubsub::LitePubSubBridge;
use lite_rpc::cli::Config;
use lite_rpc::postgres_logger::PostgresLogger;
use lite_rpc::service_spawner::ServiceSpawner;
use lite_rpc::start_server::start_servers;
use lite_rpc::DEFAULT_MAX_NUMBER_OF_TXS_IN_QUEUE;
use log::info;
use solana_lite_rpc_accounts::account_service::AccountService;
use solana_lite_rpc_accounts::account_store_interface::AccountStorageInterface;
use solana_lite_rpc_accounts::inmemory_account_store::InmemoryAccountStore;
use solana_lite_rpc_accounts_on_demand::accounts_on_demand::AccountsOnDemand;
use solana_lite_rpc_address_lookup_tables::address_lookup_table_store::AddressLookupTableStore;
use solana_lite_rpc_blockstore::history::History;
use solana_lite_rpc_cluster_endpoints::endpoint_stremers::EndpointStreaming;

use solana_lite_rpc_cluster_endpoints::geyser_grpc_connector::{
    GrpcConnectionTimeouts, GrpcSourceConfig,
};
use solana_lite_rpc_cluster_endpoints::grpc_inspect::{
    debugtask_blockstream_confirmation_sequence, debugtask_blockstream_slot_progression,
};
use solana_lite_rpc_cluster_endpoints::grpc_subscription::create_grpc_subscription;
use solana_lite_rpc_cluster_endpoints::json_rpc_leaders_getter::JsonRpcLeaderGetter;
use solana_lite_rpc_cluster_endpoints::json_rpc_subscription::create_json_rpc_polling_subscription;
use solana_lite_rpc_cluster_endpoints::rpc_polling::poll_blocks::NUM_PARALLEL_TASKS_DEFAULT;
use solana_lite_rpc_core::keypair_loader::load_identity_keypair;
use solana_lite_rpc_core::stores::{
    block_information_store::{BlockInformation, BlockInformationStore},
    cluster_info_store::ClusterInfo,
    data_cache::{DataCache, SlotCache},
    subscription_store::SubscriptionStore,
    tx_store::TxStore,
};
use solana_lite_rpc_core::structures::account_filter::AccountFilters;
use solana_lite_rpc_core::structures::leaderschedule::CalculatedSchedule;
use solana_lite_rpc_core::structures::{
    epoch::EpochCache, identity_stakes::IdentityStakes, notifications::NotificationSender,
};
use solana_lite_rpc_core::traits::address_lookup_table_interface::AddressLookupTableInterface;
use solana_lite_rpc_core::types::BlockStream;
use solana_lite_rpc_core::utils::wait_till_block_of_commitment_is_recieved;
use solana_lite_rpc_core::AnyhowJoinHandle;
use solana_lite_rpc_prioritization_fees::account_prio_service::AccountPrioService;
use solana_lite_rpc_services::data_caching_service::DataCachingService;
use solana_lite_rpc_services::tpu_utils::tpu_connection_path::TpuConnectionPath;
use solana_lite_rpc_services::tpu_utils::tpu_service::{TpuService, TpuServiceConfig};
use solana_lite_rpc_services::transaction_replayer::TransactionReplayer;
use solana_lite_rpc_services::tx_sender::TxSender;

use lite_rpc::postgres_logger;
use solana_lite_rpc_prioritization_fees::start_block_priofees_task;
use solana_lite_rpc_util::obfuscate_rpcurl;
use solana_rpc_client::nonblocking::rpc_client::RpcClient;
use solana_sdk::commitment_config::CommitmentConfig;
use solana_sdk::signature::Keypair;
use solana_sdk::signer::Signer;
use std::net::{SocketAddr, ToSocketAddrs};
use std::sync::Arc;
use std::time::Duration;
use tokio::io::AsyncReadExt;
use tokio::sync::mpsc;
use tokio::sync::RwLock;
use tracing_subscriber::fmt::format::FmtSpan;
use tracing_subscriber::EnvFilter;

// jemalloc seems to be better at keeping the memory footprint reasonable over
// longer periods of time
#[global_allocator]
static ALLOC: jemallocator::Jemalloc = jemallocator::Jemalloc;

<<<<<<< HEAD
// export _RJEM_MALLOC_CONF=prof:true,lg_prof_interval:30,lg_prof_sample:21,prof_prefix:/tmp/jeprof

use jemalloc_ctl::{epoch, stats};
use std::{thread, time::{self}};


async fn get_latest_block_info(
    mut blockinfo_stream: BlockInfoStream,
    commitment_config: CommitmentConfig,
) -> BlockInfo {
    let started = Instant::now();
    loop {
        match timeout(Duration::from_millis(500), blockinfo_stream.recv()).await {
            Ok(Ok(block_info)) => {
                if block_info.commitment_config == commitment_config {
                    return block_info;
                }
            }
            Err(_elapsed) => {
                debug!(
                    "waiting for latest block info ({}) ... {:.02}ms",
                    commitment_config.commitment,
                    started.elapsed().as_secs_f32() * 1000.0
                );
            }
            Ok(Err(_error)) => {
                panic!("Did not recv block info");
            }
        }
    }
}

=======
>>>>>>> 2d614365
pub async fn start_postgres(
    config: Option<postgres_logger::PostgresSessionConfig>,
) -> anyhow::Result<(Option<NotificationSender>, AnyhowJoinHandle)> {
    let Some(config) = config else {
        return Ok((
            None,
            tokio::spawn(async {
                std::future::pending::<()>().await;
                unreachable!()
            }),
        ));
    };

    let (postgres_send, postgres_recv) = mpsc::unbounded_channel();

    let postgres_session_cache = postgres_logger::PostgresSessionCache::new(config).await?;
    let postgres = PostgresLogger::start(postgres_session_cache, postgres_recv);

    Ok((Some(postgres_send), postgres))
}

pub async fn start_lite_rpc(args: Config, rpc_client: Arc<RpcClient>) -> anyhow::Result<()> {
    let grpc_sources = args.get_grpc_sources();
    log::info!("grpc_sources:{grpc_sources:?}");
    let Config {
        lite_rpc_ws_addr,
        lite_rpc_http_addr,
        fanout_size,
        postgres,
        prometheus_addr,
        identity_keypair,
        maximum_retries_per_tx,
        transaction_retry_after_secs,
        quic_proxy_addr,
        use_grpc,
        enable_grpc_stream_inspection,
        enable_address_lookup_tables,
        address_lookup_tables_binary,
        account_filters,
        enable_accounts_on_demand_accounts_service,
        quic_connection_parameters,
        ..
    } = args;

    let validator_identity = Arc::new(
        load_identity_keypair(identity_keypair)
            .await?
            .unwrap_or_else(Keypair::new),
    );

    let retry_after = Duration::from_secs(transaction_retry_after_secs);

    let tpu_connection_path = configure_tpu_connection_path(quic_proxy_addr);

    let account_filters = if let Some(account_filters) = account_filters {
        serde_json::from_str::<AccountFilters>(account_filters.as_str())
            .expect("Account filters should be valid")
    } else {
        vec![]
    };

    let enable_accounts_on_demand_accounts_service =
        enable_accounts_on_demand_accounts_service.unwrap_or_default();
    if enable_accounts_on_demand_accounts_service {
        log::info!("Accounts on demand service is enabled");
    } else {
        log::info!("Accounts on demand service is disabled");
    }

    let timeouts = GrpcConnectionTimeouts {
        connect_timeout: Duration::from_secs(5),
        request_timeout: Duration::from_secs(5),
        subscribe_timeout: Duration::from_secs(5),
        receive_timeout: Duration::from_secs(5),
    };

    let gprc_sources = grpc_sources
        .iter()
        .map(|s| GrpcSourceConfig::new(s.addr.clone(), s.x_token.clone(), None, timeouts.clone()))
        .collect_vec();

    let (subscriptions, cluster_endpoint_tasks) = if use_grpc {
        info!("Creating geyser subscription...");
        create_grpc_subscription(
            rpc_client.clone(),
            grpc_sources
                .iter()
                .map(|s| {
                    GrpcSourceConfig::new(s.addr.clone(), s.x_token.clone(), None, timeouts.clone())
                })
                .collect(),
            account_filters.clone(),
        )?
    } else {
        info!("Creating RPC poll subscription...");
        create_json_rpc_polling_subscription(rpc_client.clone(), NUM_PARALLEL_TASKS_DEFAULT)?
    };
    let EndpointStreaming {
        // note: blocks_notifier will be dropped at some point
        blocks_notifier,
        blockinfo_notifier,
        cluster_info_notifier,
        slot_notifier,
        vote_account_notifier,
        processed_account_stream,
    } = subscriptions;

    if enable_grpc_stream_inspection {
        setup_grpc_stream_debugging(&blocks_notifier)
    } else {
        info!("Disabled grpc stream inspection");
    }

    let accounts_service = if let Some(account_stream) = processed_account_stream {
        // lets use inmemory storage for now
        let inmemory_account_storage: Arc<dyn AccountStorageInterface> =
            Arc::new(InmemoryAccountStore::new());
        const MAX_CONNECTIONS_IN_PARALLEL: usize = 10;
        // Accounts notifications will be spurious when slots change
        // 256 seems very reasonable so that there are no account notification is missed and memory usage
        let (account_notification_sender, _) = tokio::sync::broadcast::channel(256);

        let account_storage = if enable_accounts_on_demand_accounts_service {
            Arc::new(AccountsOnDemand::new(
                rpc_client.clone(),
                gprc_sources,
                inmemory_account_storage,
                account_notification_sender.clone(),
            ))
        } else {
            inmemory_account_storage
        };

        let account_service = AccountService::new(account_storage, account_notification_sender);

        account_service.process_account_stream(
            account_stream.resubscribe(),
            blockinfo_notifier.resubscribe(),
        );

        account_service
            .populate_from_rpc(
                rpc_client.clone(),
                &account_filters,
                MAX_CONNECTIONS_IN_PARALLEL,
            )
            .await?;
        Some(account_service)
    } else {
        None
    };

    info!("Waiting for first finalized block info...");
    let finalized_block_info = wait_till_block_of_commitment_is_recieved(
        blockinfo_notifier.resubscribe(),
        CommitmentConfig::finalized(),
    )
    .await;
    info!("Got finalized block info: {:?}", finalized_block_info.slot);

    let (epoch_data, _current_epoch_info) = EpochCache::bootstrap_epoch(&rpc_client).await?;

    let block_information_store =
        BlockInformationStore::new(BlockInformation::from_block_info(&finalized_block_info));

    let data_cache = DataCache {
        block_information_store,
        cluster_info: ClusterInfo::default(),
        identity_stakes: IdentityStakes::new(validator_identity.pubkey()),
        slot_cache: SlotCache::new(finalized_block_info.slot),
        tx_subs: SubscriptionStore::default(),
        txs: TxStore {
            store: Arc::new(DashMap::new()),
        },
        epoch_data,
        leader_schedule: Arc::new(RwLock::new(CalculatedSchedule::default())),
    };

    let data_cache_service = DataCachingService {
        data_cache: data_cache.clone(),
        clean_duration: Duration::from_secs(120),
    };

    // to avoid laggin we resubscribe to block notification
    let data_caching_service = data_cache_service.listen(
        blocks_notifier.resubscribe(),
        blockinfo_notifier.resubscribe(),
        slot_notifier.resubscribe(),
        cluster_info_notifier,
        vote_account_notifier,
    );

    let (block_priofees_task, block_priofees_service) =
        start_block_priofees_task(blocks_notifier.resubscribe(), 100);

    let address_lookup_tables: Option<Arc<dyn AddressLookupTableInterface>> =
        if enable_address_lookup_tables.unwrap_or_default() {
            log::info!("ALTs enabled");
            let alts_store = AddressLookupTableStore::new(rpc_client.clone());
            if let Some(address_lookup_tables_binary) = address_lookup_tables_binary {
                match tokio::fs::File::open(address_lookup_tables_binary).await {
                    Ok(mut alts_file) => {
                        let mut buf = vec![];
                        alts_file.read_to_end(&mut buf).await.unwrap();
                        alts_store.load_binary(buf);

                        log::info!("{} ALTs loaded from binary file", alts_store.map.len());
                    }
                    Err(e) => {
                        log::error!("Error loading address lookup tables binary : {e:?}");
                        anyhow::bail!(e.to_string());
                    }
                }
            }
            Some(Arc::new(alts_store))
        } else {
            log::info!("ALTs disabled");
            None
        };

    let (account_priofees_task, account_priofees_service) =
        AccountPrioService::start_account_priofees_task(
            blocks_notifier.resubscribe(),
            100,
            address_lookup_tables,
        );

    let (notification_channel, postgres) = start_postgres(postgres).await?;

    let tpu_config = TpuServiceConfig {
        fanout_slots: fanout_size,
        maximum_transaction_in_queue: 20000,
        quic_connection_params: quic_connection_parameters.unwrap_or_default(),
        tpu_connection_path,
    };

    let spawner = ServiceSpawner {
        data_cache: data_cache.clone(),
    };
    //init grpc leader schedule and vote account is configured.
    let leader_schedule = Arc::new(JsonRpcLeaderGetter::new(rpc_client.clone(), 1024, 128));
    let tpu_service: TpuService = TpuService::new(
        tpu_config,
        validator_identity,
        leader_schedule,
        data_cache.clone(),
    )
    .await?;
    let tx_sender = TxSender::new(data_cache.clone(), tpu_service.clone());
    let tx_replayer =
        TransactionReplayer::new(tpu_service.clone(), data_cache.clone(), retry_after);
    let (transaction_service, tx_service_jh) = spawner.spawn_tx_service(
        tx_sender,
        tx_replayer,
        tpu_service,
        DEFAULT_MAX_NUMBER_OF_TXS_IN_QUEUE,
        notification_channel.clone(),
        maximum_retries_per_tx,
        slot_notifier.resubscribe(),
    );

    let support_service =
        tokio::spawn(async move { spawner.spawn_support_services(prometheus_addr).await });

    let history = History::new();

    let rpc_service = LiteBridge::new(
        rpc_client.clone(),
        data_cache.clone(),
        transaction_service,
        history,
        block_priofees_service.clone(),
        account_priofees_service.clone(),
        accounts_service.clone(),
    );

    let pubsub_service = LitePubSubBridge::new(
        data_cache.clone(),
        block_priofees_service,
        account_priofees_service,
        blocks_notifier,
        accounts_service.clone(),
    );

    let bridge_service = tokio::spawn(start_servers(
        rpc_service,
        pubsub_service,
        lite_rpc_ws_addr,
        lite_rpc_http_addr,
        None,
    ));
    drop(slot_notifier);

    // tokio::spawn(async move {

    //     let last_allocated = stats::allocated::read().unwrap();
    //     let last_resident = stats::resident::read().unwrap();
    //     let last_mapped = stats::mapped::read().unwrap();
    //     let last_active = stats::active::read().unwrap();

    //     loop {
    //         thread::sleep(time::Duration::from_secs(10));
    //         // Retrieve memory statistics
    //         // let stats = stats::active::mib().unwrap().read().unwrap();

    //         let allocated = stats::allocated::read().unwrap();
    //         let resident = stats::resident::read().unwrap();
    //         let mapped = stats::mapped::read().unwrap();
    //         let active = stats::active::read().unwrap();

    //         info!("Current allocated memory: {} bytes -- diff {}", allocated, last_allocated as i64 - allocated as i64);
    //         info!("Current resident memory: {} bytes -- diff {}", resident, last_resident as i64 - resident as i64);
    //         info!("Current mapped memory: {} bytes -- diff {}", mapped, last_mapped as i64 - mapped as i64);
    //         info!("Current active memory: {} bytes -- diff {}\n", active, last_active as i64 - active as i64);
    //     }
    // });

    tokio::select! {
        res = tx_service_jh => {
            anyhow::bail!("Tx Services {res:?}")
        }
        res = support_service => {
            anyhow::bail!("Support Services {res:?}")
        }
        res = bridge_service => {
            anyhow::bail!("Server {res:?}")
        }
        // allow it to fail
        // res = block_priofees_task => {
        //     anyhow::bail!("Prio Fees Service {res:?}")
        // }
        res = postgres => {
            anyhow::bail!("Postgres service {res:?}");
        }
        res = futures::future::select_all(data_caching_service) => {
            anyhow::bail!("Data caching service failed {res:?}")
        }
        res = futures::future::select_all(cluster_endpoint_tasks) => {
            anyhow::bail!("cluster endpoint failure {res:?}")
        }
        res = block_priofees_task => {
            anyhow::bail!("block prioritization fees task failed {res:?}")
        }
        res = account_priofees_task => {
            anyhow::bail!("account prioritization fees task failed {res:?}")
        }
    }
}

fn setup_grpc_stream_debugging(blocks_notifier: &BlockStream) {
    info!("Setting up grpc stream inspection");
    // note: check failes for commitment_config processed because sources might disagree on the blocks
    debugtask_blockstream_slot_progression(
        blocks_notifier.resubscribe(),
        CommitmentConfig::confirmed(),
    );
    debugtask_blockstream_slot_progression(
        blocks_notifier.resubscribe(),
        CommitmentConfig::finalized(),
    );
    debugtask_blockstream_confirmation_sequence(blocks_notifier.resubscribe());
}

#[tokio::main()]
pub async fn main() -> anyhow::Result<()> {
    setup_tracing_subscriber();

    let config = Config::load().await?;

    let ctrl_c_signal = tokio::signal::ctrl_c();
    let Config { rpc_addr, .. } = &config;
    // rpc client
    let rpc_client = Arc::new(RpcClient::new(rpc_addr.clone()));
    let rpc_tester = tokio::spawn(RpcTester::new(rpc_client.clone()).start(config.use_grpc));

    info!("Use RPC address: {}", obfuscate_rpcurl(rpc_addr));

    let main = start_lite_rpc(config, rpc_client);

    tokio::select! {
        err = rpc_tester => {
            log::error!("{err:?}");
            Ok(())
        }
        res = main => {
            // This should never happen
            log::error!("Services quit unexpectedly {res:?}");
            bail!("Service quit unexpectedly {res:?}");
        }
        _ = ctrl_c_signal => {
            log::info!("Received ctrl+c signal");
            Ok(())
        }
    }
}

fn configure_tpu_connection_path(quic_proxy_addr: Option<String>) -> TpuConnectionPath {
    match quic_proxy_addr {
        None => TpuConnectionPath::QuicDirectPath,
        Some(prox_address) => {
            let proxy_socket_addr = parse_host_port(prox_address.as_str()).unwrap();
            TpuConnectionPath::QuicForwardProxyPath {
                // e.g. "127.0.0.1:11111" or "localhost:11111"
                forward_proxy_address: proxy_socket_addr,
            }
        }
    }
}

fn parse_host_port(host_port: &str) -> Result<SocketAddr, String> {
    let addrs: Vec<_> = host_port
        .to_socket_addrs()
        .map_err(|err| format!("Unable to resolve host {host_port}: {err}"))?
        .collect();
    if addrs.is_empty() {
        Err(format!("Unable to resolve host: {host_port}"))
    } else if addrs.len() > 1 {
        Err(format!("Multiple addresses resolved for host: {host_port}"))
    } else {
        Ok(addrs[0])
    }
}

fn setup_tracing_subscriber() {
    let enable_instrument_tracing = std::env::var("ENABLE_INSTRUMENT_TRACING")
        .unwrap_or("false".to_string())
        .parse::<bool>()
        .expect("flag must be true or false");

    if enable_instrument_tracing {
        tracing_subscriber::fmt::fmt()
            .with_env_filter(EnvFilter::from_default_env())
            // not sure if "CLOSE" is exactly what we want
            // ex. "close time.busy=14.7ms time.idle=14.0µs"
            .with_span_events(FmtSpan::CLOSE)
            .init();
    } else {
        tracing_subscriber::fmt::init();
    }
}<|MERGE_RESOLUTION|>--- conflicted
+++ resolved
@@ -75,41 +75,6 @@
 #[global_allocator]
 static ALLOC: jemallocator::Jemalloc = jemallocator::Jemalloc;
 
-<<<<<<< HEAD
-// export _RJEM_MALLOC_CONF=prof:true,lg_prof_interval:30,lg_prof_sample:21,prof_prefix:/tmp/jeprof
-
-use jemalloc_ctl::{epoch, stats};
-use std::{thread, time::{self}};
-
-
-async fn get_latest_block_info(
-    mut blockinfo_stream: BlockInfoStream,
-    commitment_config: CommitmentConfig,
-) -> BlockInfo {
-    let started = Instant::now();
-    loop {
-        match timeout(Duration::from_millis(500), blockinfo_stream.recv()).await {
-            Ok(Ok(block_info)) => {
-                if block_info.commitment_config == commitment_config {
-                    return block_info;
-                }
-            }
-            Err(_elapsed) => {
-                debug!(
-                    "waiting for latest block info ({}) ... {:.02}ms",
-                    commitment_config.commitment,
-                    started.elapsed().as_secs_f32() * 1000.0
-                );
-            }
-            Ok(Err(_error)) => {
-                panic!("Did not recv block info");
-            }
-        }
-    }
-}
-
-=======
->>>>>>> 2d614365
 pub async fn start_postgres(
     config: Option<postgres_logger::PostgresSessionConfig>,
 ) -> anyhow::Result<(Option<NotificationSender>, AnyhowJoinHandle)> {
