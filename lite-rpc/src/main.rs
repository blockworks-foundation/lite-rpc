pub mod rpc_tester;

use crate::rpc_tester::RpcTester;
use anyhow::bail;
use dashmap::DashMap;
use itertools::Itertools;
use lite_rpc::bridge::LiteBridge;
use lite_rpc::bridge_pubsub::LitePubSubBridge;
use lite_rpc::cli::Config;
use lite_rpc::postgres_logger::PostgresLogger;
use lite_rpc::service_spawner::ServiceSpawner;
use lite_rpc::start_server::start_servers;
<<<<<<< HEAD
use lite_rpc::{DEFAULT_MAX_NUMBER_OF_TXS_IN_QUEUE, MAX_NB_OF_CONNECTIONS_WITH_LEADERS};
use log::{debug, info, warn};
=======
use lite_rpc::DEFAULT_MAX_NUMBER_OF_TXS_IN_QUEUE;
use log::info;
>>>>>>> f990f857
use solana_lite_rpc_accounts::account_service::AccountService;
use solana_lite_rpc_accounts::account_store_interface::AccountStorageInterface;
use solana_lite_rpc_accounts::inmemory_account_store::InmemoryAccountStore;
use solana_lite_rpc_accounts_on_demand::accounts_on_demand::AccountsOnDemand;
use solana_lite_rpc_address_lookup_tables::address_lookup_table_store::AddressLookupTableStore;
use solana_lite_rpc_cluster_endpoints::endpoint_stremers::EndpointStreaming;

use solana_lite_rpc_cluster_endpoints::geyser_grpc_connector::{
    GrpcConnectionTimeouts, GrpcSourceConfig,
};
use solana_lite_rpc_cluster_endpoints::grpc_inspect::{
    debugtask_blockstream_confirmation_sequence, debugtask_blockstream_slot_progression,
};
use solana_lite_rpc_cluster_endpoints::grpc_subscription::create_grpc_subscription;
use solana_lite_rpc_cluster_endpoints::json_rpc_leaders_getter::JsonRpcLeaderGetter;
use solana_lite_rpc_cluster_endpoints::json_rpc_subscription::create_json_rpc_polling_subscription;
use solana_lite_rpc_cluster_endpoints::rpc_polling::poll_blocks::NUM_PARALLEL_TASKS_DEFAULT;
use solana_lite_rpc_core::keypair_loader::load_identity_keypair;
use solana_lite_rpc_core::stores::{
    block_information_store::{BlockInformation, BlockInformationStore},
    cluster_info_store::ClusterInfo,
    data_cache::{DataCache, SlotCache},
    subscription_store::SubscriptionStore,
    tx_store::TxStore,
};
use solana_lite_rpc_core::structures::account_filter::AccountFilters;
use solana_lite_rpc_core::structures::leaderschedule::CalculatedSchedule;
use solana_lite_rpc_core::structures::{
    epoch::EpochCache, identity_stakes::IdentityStakes, notifications::NotificationSender,
};
use solana_lite_rpc_core::traits::address_lookup_table_interface::AddressLookupTableInterface;
use solana_lite_rpc_core::types::BlockStream;
use solana_lite_rpc_core::utils::wait_till_block_of_commitment_is_recieved;
use solana_lite_rpc_core::AnyhowJoinHandle;
use solana_lite_rpc_prioritization_fees::account_prio_service::AccountPrioService;
use solana_lite_rpc_services::data_caching_service::DataCachingService;
use solana_lite_rpc_services::tpu_utils::tpu_connection_path::TpuConnectionPath;
use solana_lite_rpc_services::tpu_utils::tpu_service::{TpuService, TpuServiceConfig};
use solana_lite_rpc_services::transaction_replayer::TransactionReplayer;
use solana_lite_rpc_services::tx_sender::TxSender;

use lite_rpc::postgres_logger;
<<<<<<< HEAD
use solana_lite_rpc_blockstore::block_stores::multiple_strategy_block_store::MultipleStrategyBlockStorage;
use solana_lite_rpc_blockstore::block_stores::postgres::postgres_block_store_importer::{
    start_postgres_block_store_importer_task, storage_prepare_epoch_schema,
};
use solana_lite_rpc_blockstore::block_stores::postgres::postgres_block_store_query::PostgresQueryBlockStore;
use solana_lite_rpc_blockstore::block_stores::postgres::postgres_block_store_writer::PostgresBlockStore;
use solana_lite_rpc_cluster_endpoints::geyser_grpc_connector::{
    GrpcConnectionTimeouts, GrpcSourceConfig,
};
=======
>>>>>>> f990f857
use solana_lite_rpc_prioritization_fees::start_block_priofees_task;
use solana_lite_rpc_util::obfuscate_rpcurl;
use solana_rpc_client::nonblocking::rpc_client::RpcClient;
use solana_sdk::commitment_config::CommitmentConfig;
use solana_sdk::signature::Keypair;
use solana_sdk::signer::Signer;
use std::net::{SocketAddr, ToSocketAddrs};
use std::sync::Arc;
use std::time::Duration;
use tokio::io::AsyncReadExt;
use tokio::sync::mpsc;
use tokio::sync::RwLock;
use tracing_subscriber::fmt::format::FmtSpan;
use tracing_subscriber::EnvFilter;

// jemalloc seems to be better at keeping the memory footprint reasonable over
// longer periods of time
#[global_allocator]
static ALLOC: jemallocator::Jemalloc = jemallocator::Jemalloc;

pub async fn start_postgres(
    config: Option<postgres_logger::PostgresSessionConfig>,
) -> anyhow::Result<(Option<NotificationSender>, AnyhowJoinHandle)> {
    let Some(config) = config else {
        return Ok((
            None,
            tokio::spawn(async {
                std::future::pending::<()>().await;
                unreachable!()
            }),
        ));
    };

    let (postgres_send, postgres_recv) = mpsc::unbounded_channel();

    let postgres_session_cache = postgres_logger::PostgresSessionCache::new(config).await?;
    let postgres = PostgresLogger::start(postgres_session_cache, postgres_recv);

    Ok((Some(postgres_send), postgres))
}

pub async fn start_lite_rpc(args: Config, rpc_client: Arc<RpcClient>) -> anyhow::Result<()> {
    let grpc_sources = args.get_grpc_sources();
    log::info!("grpc_sources:{grpc_sources:?}");
    let Config {
        lite_rpc_ws_addr,
        lite_rpc_http_addr,
        fanout_size,
        postgres,
        prometheus_addr,
        identity_keypair,
        maximum_retries_per_tx,
        transaction_retry_after_secs,
        quic_proxy_addr,
        use_grpc,
        enable_grpc_stream_inspection,
        enable_address_lookup_tables,
        address_lookup_tables_binary,
        account_filters,
        enable_accounts_on_demand_accounts_service,
<<<<<<< HEAD
        use_postgres_blockstore,
        enable_postgres_block_store_importer,
=======
        quic_connection_parameters,
>>>>>>> f990f857
        ..
    } = args;

    let validator_identity = Arc::new(
        load_identity_keypair(identity_keypair)
            .await?
            .unwrap_or_else(Keypair::new),
    );

    let retry_after = Duration::from_secs(transaction_retry_after_secs);

    let tpu_connection_path = configure_tpu_connection_path(quic_proxy_addr);

    let account_filters = if let Some(account_filters) = account_filters {
        serde_json::from_str::<AccountFilters>(account_filters.as_str())
            .expect("Account filters should be valid")
    } else {
        vec![]
    };

    let enable_accounts_on_demand_accounts_service =
        enable_accounts_on_demand_accounts_service.unwrap_or_default();
    if enable_accounts_on_demand_accounts_service {
        log::info!("Accounts on demand service is enabled");
    } else {
        log::info!("Accounts on demand service is disabled");
    }

    let timeouts = GrpcConnectionTimeouts {
<<<<<<< HEAD
        connect_timeout: Duration::from_secs(5),
        request_timeout: Duration::from_secs(5),
        subscribe_timeout: Duration::from_secs(5),
=======
        connect_timeout: Duration::from_secs(15),
        request_timeout: Duration::from_secs(15),
        subscribe_timeout: Duration::from_secs(15),
>>>>>>> f990f857
        receive_timeout: Duration::from_secs(15),
    };

    let gprc_sources = grpc_sources
        .iter()
        .map(|s| GrpcSourceConfig::new(s.addr.clone(), s.x_token.clone(), None, timeouts.clone()))
        .collect_vec();

    let (subscriptions, cluster_endpoint_tasks) = if use_grpc {
        info!("Creating geyser subscription...");
        create_grpc_subscription(
            rpc_client.clone(),
            grpc_sources
                .iter()
                .map(|s| {
                    GrpcSourceConfig::new(s.addr.clone(), s.x_token.clone(), None, timeouts.clone())
                })
                .collect(),
            account_filters.clone(),
        )?
    } else {
        info!("Creating RPC poll subscription...");
        create_json_rpc_polling_subscription(rpc_client.clone(), NUM_PARALLEL_TASKS_DEFAULT)?
    };
    let EndpointStreaming {
        // note: blocks_notifier will be dropped at some point
        blocks_notifier,
        blockinfo_notifier,
        cluster_info_notifier,
        slot_notifier,
        vote_account_notifier,
        processed_account_stream,
    } = subscriptions;

    if enable_grpc_stream_inspection {
        setup_grpc_stream_debugging(&blocks_notifier)
    } else {
        info!("Disabled grpc stream inspection");
    }

    let accounts_service = if let Some(account_stream) = processed_account_stream {
        // lets use inmemory storage for now
        let inmemory_account_storage: Arc<dyn AccountStorageInterface> =
            Arc::new(InmemoryAccountStore::new());
        const MAX_CONNECTIONS_IN_PARALLEL: usize = 10;
        // Accounts notifications will be spurious when slots change
        // 256 seems very reasonable so that there are no account notification is missed and memory usage
        let (account_notification_sender, _) = tokio::sync::broadcast::channel(256);

        let account_storage = if enable_accounts_on_demand_accounts_service {
            Arc::new(AccountsOnDemand::new(
                rpc_client.clone(),
                gprc_sources,
                inmemory_account_storage,
                account_notification_sender.clone(),
            ))
        } else {
            inmemory_account_storage
        };

        let account_service = AccountService::new(account_storage, account_notification_sender);

        account_service.process_account_stream(
            account_stream.resubscribe(),
            blockinfo_notifier.resubscribe(),
        );

        account_service
            .populate_from_rpc(
                rpc_client.clone(),
                &account_filters,
                MAX_CONNECTIONS_IN_PARALLEL,
            )
            .await?;
        Some(account_service)
    } else {
        None
    };

<<<<<<< HEAD
    warn!("WORKAROUND Waiting for first finalized block...");
    let finalized_block =
        get_latest_block(blocks_notifier.resubscribe(), CommitmentConfig::processed()).await; // FIXME revert

    info!("Got finalized block: {:?}", finalized_block.slot);
=======
    info!("Waiting for first finalized block info...");
    let finalized_block_info = wait_till_block_of_commitment_is_recieved(
        blockinfo_notifier.resubscribe(),
        CommitmentConfig::finalized(),
    )
    .await;
    info!("Got finalized block info: {:?}", finalized_block_info.slot);
>>>>>>> f990f857

    let (epoch_data, _current_epoch_info) = EpochCache::bootstrap_epoch(&rpc_client).await?;

    let block_information_store =
        BlockInformationStore::new(BlockInformation::from_block_info(&finalized_block_info));

    let data_cache = DataCache {
        block_information_store,
        cluster_info: ClusterInfo::default(),
        identity_stakes: IdentityStakes::new(validator_identity.pubkey()),
        slot_cache: SlotCache::new(finalized_block_info.slot),
        tx_subs: SubscriptionStore::default(),
        txs: TxStore {
            store: Arc::new(DashMap::new()),
        },
        epoch_data: epoch_data.clone(),
        leader_schedule: Arc::new(RwLock::new(CalculatedSchedule::default())),
    };

    let data_cache_service = DataCachingService {
        data_cache: data_cache.clone(),
        clean_duration: Duration::from_secs(120),
    };

    // to avoid laggin we resubscribe to block notification
    let data_caching_service = data_cache_service.listen(
        blocks_notifier.resubscribe(),
        blockinfo_notifier.resubscribe(),
        slot_notifier.resubscribe(),
        cluster_info_notifier,
        vote_account_notifier,
    );

    let (block_priofees_task, block_priofees_service) =
        start_block_priofees_task(blocks_notifier.resubscribe(), 100);

    let address_lookup_tables: Option<Arc<dyn AddressLookupTableInterface>> =
        if enable_address_lookup_tables.unwrap_or_default() {
            log::info!("ALTs enabled");
            let alts_store = AddressLookupTableStore::new(rpc_client.clone());
            if let Some(address_lookup_tables_binary) = address_lookup_tables_binary {
                match tokio::fs::File::open(address_lookup_tables_binary).await {
                    Ok(mut alts_file) => {
                        let mut buf = vec![];
                        alts_file.read_to_end(&mut buf).await.unwrap();
                        alts_store.load_binary(buf);

                        log::info!("{} ALTs loaded from binary file", alts_store.map.len());
                    }
                    Err(e) => {
                        log::error!("Error loading address lookup tables binary : {e:?}");
                        anyhow::bail!(e.to_string());
                    }
                }
            }
            Some(Arc::new(alts_store))
        } else {
            log::info!("ALTs disabled");
            None
        };

    let (account_priofees_task, account_priofees_service) =
        AccountPrioService::start_account_priofees_task(
            blocks_notifier.resubscribe(),
            100,
            address_lookup_tables,
        );

    let (notification_channel, postgres) = start_postgres(postgres).await?;

    let tpu_config = TpuServiceConfig {
        fanout_slots: fanout_size,
        maximum_transaction_in_queue: 20000,
        quic_connection_params: quic_connection_parameters.unwrap_or_default(),
        tpu_connection_path,
    };

    let spawner = ServiceSpawner {
        data_cache: data_cache.clone(),
    };
    //init grpc leader schedule and vote account is configured.
    let leader_schedule = Arc::new(JsonRpcLeaderGetter::new(rpc_client.clone(), 1024, 128));
    let tpu_service: TpuService = TpuService::new(
        tpu_config,
        validator_identity,
        leader_schedule,
        data_cache.clone(),
    )
    .await?;
    let tx_sender = TxSender::new(data_cache.clone(), tpu_service.clone());
    let tx_replayer =
        TransactionReplayer::new(tpu_service.clone(), data_cache.clone(), retry_after);
    let (transaction_service, tx_service_jh) = spawner.spawn_tx_service(
        tx_sender,
        tx_replayer,
        tpu_service,
        DEFAULT_MAX_NUMBER_OF_TXS_IN_QUEUE,
        notification_channel.clone(),
        maximum_retries_per_tx,
        slot_notifier.resubscribe(),
    );

    let support_service =
        tokio::spawn(async move { spawner.spawn_support_services(prometheus_addr).await });

    // Block store importer
    if enable_postgres_block_store_importer {
        // TODO use dedicated database for block store
        let pg_session_config = solana_lite_rpc_blockstore::block_stores::postgres::BlockstorePostgresSessionConfig::new_from_env("BLOCKSTOREDB")
            .expect("Blockstore PostgreSQL Configuration from env");
        let postgres_block_store_writer =
            Arc::new(PostgresBlockStore::new(epoch_data.clone(), pg_session_config).await);

        let (_ah_prepare_epochschema_task, startup_token) = storage_prepare_epoch_schema(
            slot_notifier.resubscribe(),
            postgres_block_store_writer.clone(),
        );
        startup_token.cancelled().await;

        let _jh_task = start_postgres_block_store_importer_task(
            blocks_notifier.resubscribe(),
            postgres_block_store_writer,
        );
    } else {
        info!("Disable block store importer");
    };

    // Block store query
    let multiple_strategy_block_store = if use_postgres_blockstore {
        warn!("TODO make multiple_strategy_block_store configurable");
        // TODO use dedicated database for block store
        let pg_session_config = solana_lite_rpc_blockstore::block_stores::postgres::BlockstorePostgresSessionConfig::new_from_env("BLOCKSTOREDB")
            .expect("Blockstore PostgreSQL Configuration from env");
        let persistent_store =
            PostgresQueryBlockStore::new(epoch_data.clone(), pg_session_config).await;
        let multi_store = MultipleStrategyBlockStorage::new(persistent_store);
        Some(multi_store)
    } else {
        info!("Disable multiple-strategy blockstore");
        None
    };

    // let history = History::new();

    let rpc_service = LiteBridge::new(
        rpc_client.clone(),
        data_cache.clone(),
        transaction_service,
        multiple_strategy_block_store,
        block_priofees_service.clone(),
        account_priofees_service.clone(),
        accounts_service.clone(),
    );

    let pubsub_service = LitePubSubBridge::new(
        data_cache.clone(),
        block_priofees_service,
        account_priofees_service,
        blocks_notifier,
        accounts_service.clone(),
    );

    let bridge_service = tokio::spawn(start_servers(
        rpc_service,
        pubsub_service,
        lite_rpc_ws_addr,
        lite_rpc_http_addr,
        None,
    ));
    drop(slot_notifier);

    tokio::select! {
        res = tx_service_jh => {
            anyhow::bail!("Tx Services {res:?}")
        }
        res = support_service => {
            anyhow::bail!("Support Services {res:?}")
        }
        res = bridge_service => {
            anyhow::bail!("Server {res:?}")
        }
        // allow it to fail
        // res = block_priofees_task => {
        //     anyhow::bail!("Prio Fees Service {res:?}")
        // }
        res = postgres => {
            anyhow::bail!("Postgres service {res:?}");
        }
        res = futures::future::select_all(data_caching_service) => {
            anyhow::bail!("Data caching service failed {res:?}")
        }
        res = futures::future::select_all(cluster_endpoint_tasks) => {
            anyhow::bail!("cluster endpoint failure {res:?}")
        }
        res = block_priofees_task => {
            anyhow::bail!("block prioritization fees task failed {res:?}")
        }
        res = account_priofees_task => {
            anyhow::bail!("account prioritization fees task failed {res:?}")
        }
    }
}

fn setup_grpc_stream_debugging(blocks_notifier: &BlockStream) {
    info!("Setting up grpc stream inspection");
    // note: check failes for commitment_config processed because sources might disagree on the blocks
    debugtask_blockstream_slot_progression(
        blocks_notifier.resubscribe(),
        CommitmentConfig::confirmed(),
    );
    debugtask_blockstream_slot_progression(
        blocks_notifier.resubscribe(),
        CommitmentConfig::finalized(),
    );
    debugtask_blockstream_confirmation_sequence(blocks_notifier.resubscribe());
}

#[tokio::main()]
pub async fn main() -> anyhow::Result<()> {
    setup_tracing_subscriber();

    let config = Config::load().await?;

    let ctrl_c_signal = tokio::signal::ctrl_c();
    let Config { rpc_addr, .. } = &config;
    // rpc client
    let rpc_client = Arc::new(RpcClient::new(rpc_addr.clone()));
    let rpc_tester = tokio::spawn(RpcTester::new(rpc_client.clone()).start(config.use_grpc));

    info!("Use RPC address: {}", obfuscate_rpcurl(rpc_addr));

    let main = start_lite_rpc(config, rpc_client);

    tokio::select! {
        err = rpc_tester => {
            log::error!("{err:?}");
            Ok(())
        }
        res = main => {
            // This should never happen
            log::error!("Services quit unexpectedly {res:?}");
            bail!("Service quit unexpectedly {res:?}");
        }
        _ = ctrl_c_signal => {
            log::info!("Received ctrl+c signal");
            Ok(())
        }
    }
}

fn configure_tpu_connection_path(quic_proxy_addr: Option<String>) -> TpuConnectionPath {
    match quic_proxy_addr {
        None => TpuConnectionPath::QuicDirectPath,
        Some(prox_address) => {
            let proxy_socket_addr = parse_host_port(prox_address.as_str()).unwrap();
            TpuConnectionPath::QuicForwardProxyPath {
                // e.g. "127.0.0.1:11111" or "localhost:11111"
                forward_proxy_address: proxy_socket_addr,
            }
        }
    }
}

fn parse_host_port(host_port: &str) -> Result<SocketAddr, String> {
    let addrs: Vec<_> = host_port
        .to_socket_addrs()
        .map_err(|err| format!("Unable to resolve host {host_port}: {err}"))?
        .collect();
    if addrs.is_empty() {
        Err(format!("Unable to resolve host: {host_port}"))
    } else if addrs.len() > 1 {
        Err(format!("Multiple addresses resolved for host: {host_port}"))
    } else {
        Ok(addrs[0])
    }
}

fn setup_tracing_subscriber() {
    let enable_instrument_tracing = std::env::var("ENABLE_INSTRUMENT_TRACING")
        .unwrap_or("false".to_string())
        .parse::<bool>()
        .expect("flag must be true or false");

    if enable_instrument_tracing {
        tracing_subscriber::fmt::fmt()
            .with_env_filter(EnvFilter::from_default_env())
            // not sure if "CLOSE" is exactly what we want
            // ex. "close time.busy=14.7ms time.idle=14.0µs"
            .with_span_events(FmtSpan::CLOSE)
            .init();
    } else {
        tracing_subscriber::fmt::init();
    }
}<|MERGE_RESOLUTION|>--- conflicted
+++ resolved
@@ -10,13 +10,8 @@
 use lite_rpc::postgres_logger::PostgresLogger;
 use lite_rpc::service_spawner::ServiceSpawner;
 use lite_rpc::start_server::start_servers;
-<<<<<<< HEAD
-use lite_rpc::{DEFAULT_MAX_NUMBER_OF_TXS_IN_QUEUE, MAX_NB_OF_CONNECTIONS_WITH_LEADERS};
-use log::{debug, info, warn};
-=======
 use lite_rpc::DEFAULT_MAX_NUMBER_OF_TXS_IN_QUEUE;
-use log::info;
->>>>>>> f990f857
+use log::{info, warn};
 use solana_lite_rpc_accounts::account_service::AccountService;
 use solana_lite_rpc_accounts::account_store_interface::AccountStorageInterface;
 use solana_lite_rpc_accounts::inmemory_account_store::InmemoryAccountStore;
@@ -59,18 +54,12 @@
 use solana_lite_rpc_services::tx_sender::TxSender;
 
 use lite_rpc::postgres_logger;
-<<<<<<< HEAD
 use solana_lite_rpc_blockstore::block_stores::multiple_strategy_block_store::MultipleStrategyBlockStorage;
 use solana_lite_rpc_blockstore::block_stores::postgres::postgres_block_store_importer::{
     start_postgres_block_store_importer_task, storage_prepare_epoch_schema,
 };
 use solana_lite_rpc_blockstore::block_stores::postgres::postgres_block_store_query::PostgresQueryBlockStore;
 use solana_lite_rpc_blockstore::block_stores::postgres::postgres_block_store_writer::PostgresBlockStore;
-use solana_lite_rpc_cluster_endpoints::geyser_grpc_connector::{
-    GrpcConnectionTimeouts, GrpcSourceConfig,
-};
-=======
->>>>>>> f990f857
 use solana_lite_rpc_prioritization_fees::start_block_priofees_task;
 use solana_lite_rpc_util::obfuscate_rpcurl;
 use solana_rpc_client::nonblocking::rpc_client::RpcClient;
@@ -131,12 +120,9 @@
         address_lookup_tables_binary,
         account_filters,
         enable_accounts_on_demand_accounts_service,
-<<<<<<< HEAD
+        quic_connection_parameters,
         use_postgres_blockstore,
         enable_postgres_block_store_importer,
-=======
-        quic_connection_parameters,
->>>>>>> f990f857
         ..
     } = args;
 
@@ -166,15 +152,9 @@
     }
 
     let timeouts = GrpcConnectionTimeouts {
-<<<<<<< HEAD
-        connect_timeout: Duration::from_secs(5),
-        request_timeout: Duration::from_secs(5),
-        subscribe_timeout: Duration::from_secs(5),
-=======
         connect_timeout: Duration::from_secs(15),
         request_timeout: Duration::from_secs(15),
         subscribe_timeout: Duration::from_secs(15),
->>>>>>> f990f857
         receive_timeout: Duration::from_secs(15),
     };
 
@@ -254,21 +234,14 @@
         None
     };
 
-<<<<<<< HEAD
-    warn!("WORKAROUND Waiting for first finalized block...");
-    let finalized_block =
-        get_latest_block(blocks_notifier.resubscribe(), CommitmentConfig::processed()).await; // FIXME revert
-
-    info!("Got finalized block: {:?}", finalized_block.slot);
-=======
-    info!("Waiting for first finalized block info...");
+    warn!("WORKAROUND Waiting for first finalized block info...");
     let finalized_block_info = wait_till_block_of_commitment_is_recieved(
         blockinfo_notifier.resubscribe(),
-        CommitmentConfig::finalized(),
+        CommitmentConfig::processed(),
     )
-    .await;
+    .await; // FIXME revert
+
     info!("Got finalized block info: {:?}", finalized_block_info.slot);
->>>>>>> f990f857
 
     let (epoch_data, _current_epoch_info) = EpochCache::bootstrap_epoch(&rpc_client).await?;
 
