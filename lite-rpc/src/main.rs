--- conflicted
+++ resolved
@@ -70,18 +70,13 @@
 use tracing_subscriber::fmt::format::FmtSpan;
 use tracing_subscriber::EnvFilter;
 
-<<<<<<< HEAD
-async fn get_latest_block_info(
-    mut blockinfo_stream: BlockInfoStream,
-=======
 // jemalloc seems to be better at keeping the memory footprint reasonable over
 // longer periods of time
 #[global_allocator]
 static ALLOC: jemallocator::Jemalloc = jemallocator::Jemalloc;
 
-async fn get_latest_block(
-    mut block_stream: BlockStream,
->>>>>>> defdc20d
+async fn get_latest_block_info(
+    mut blockinfo_stream: BlockInfoStream,
     commitment_config: CommitmentConfig,
 ) -> BlockInfo {
     let started = Instant::now();
