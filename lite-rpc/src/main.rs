--- conflicted
+++ resolved
@@ -91,7 +91,6 @@
         ..
     } = args;
 
-<<<<<<< HEAD
     info!(
         "lite rpc will connect to upstream Full-RPC node / validator on RPC url {}",
         rpc_addr
@@ -102,14 +101,11 @@
         lite_rpc_http_addr, lite_rpc_ws_addr
     );
 
-    let validator_identity = Arc::new(get_identity_keypair(&identity_keypair).await);
-=======
     let validator_identity = Arc::new(
         load_identity_keypair(&identity_keypair)
             .await
             .unwrap_or_else(Keypair::new),
     );
->>>>>>> ffc6a15e
 
     let retry_after = Duration::from_secs(transaction_retry_after_secs);
 
