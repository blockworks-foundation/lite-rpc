<<<<<<< HEAD
// http://mango.rpcpool.com/c232ab232ba2323
pub fn obfuscate_rpcurl(rpc_addr: &str) -> String {
    if rpc_addr.contains("rpcpool.com") {
        return rpc_addr.replacen(char::is_numeric, "X", 99);
    }
    rpc_addr.to_string()
}
=======
pub mod encoding;
pub mod secrets;
pub mod statistics;
>>>>>>> 7d39a947
<|MERGE_RESOLUTION|>--- conflicted
+++ resolved
@@ -1,4 +1,3 @@
-<<<<<<< HEAD
 // http://mango.rpcpool.com/c232ab232ba2323
 pub fn obfuscate_rpcurl(rpc_addr: &str) -> String {
     if rpc_addr.contains("rpcpool.com") {
@@ -6,8 +5,6 @@
     }
     rpc_addr.to_string()
 }
-=======
 pub mod encoding;
 pub mod secrets;
-pub mod statistics;
->>>>>>> 7d39a947
+pub mod statistics;