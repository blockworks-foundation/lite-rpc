--- conflicted
+++ resolved
@@ -220,12 +220,7 @@
                     }
                 },
                 _ = exit_notifier.notified() => {
-<<<<<<< HEAD
-                    // notified to exit
-                    break;
-=======
                     break 'main_loop;
->>>>>>> 9fabdab3
                 }
             }
         }
@@ -239,11 +234,7 @@
     pub fn start_listening(
         &self,
         transaction_reciever: Receiver<SentTransactionInfo>,
-<<<<<<< HEAD
-        exit_notifier: Arc<tokio::sync::Notify>,
-=======
         exit_notifier: Arc<Notify>,
->>>>>>> 9fabdab3
         identity_stakes: IdentityStakesData,
     ) {
         let addr = self.tpu_address;
@@ -257,11 +248,7 @@
 
 struct ActiveConnectionWithExitNotifier {
     pub active_connection: ActiveConnection,
-<<<<<<< HEAD
-    pub exit_notifier: Arc<tokio::sync::Notify>,
-=======
     pub exit_notifier: Arc<Notify>,
->>>>>>> 9fabdab3
 }
 
 pub struct TpuConnectionManager {
@@ -304,11 +291,7 @@
                     connection_parameters,
                 );
                 // using mpsc as a oneshot channel/ because with one shot channel we cannot reuse the reciever
-<<<<<<< HEAD
-                let exit_notifier = Arc::new(tokio::sync::Notify::new());
-=======
                 let exit_notifier = Arc::new(Notify::new());
->>>>>>> 9fabdab3
 
                 let broadcast_receiver = broadcast_sender.subscribe();
                 active_connection.start_listening(
@@ -336,13 +319,9 @@
                     .exit_signal
                     .store(true, Ordering::Relaxed);
                 value.exit_notifier.notify_one();
-<<<<<<< HEAD
-                self.identity_to_active_connection.remove(identity);
-=======
                 false
             } else {
                 true
->>>>>>> 9fabdab3
             }
         });
     }
