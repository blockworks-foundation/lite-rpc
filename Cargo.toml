[workspace]
resolver = "2"

members = [
    "core",
    "util",
    "services",
    "lite-rpc",
    "quic-forward-proxy",
    "quic-forward-proxy-integration-test",
    "cluster-endpoints",
    "blockstore",
    "prioritization_fees",
    "bench",
    "address-lookup-tables",
    "accounts",
    "accounts-on-demand",
    #examples
    "examples/custom-tpu-send-transactions"
]

[workspace.package]
version = "0.2.4"
authors = ["gmgalactus <gmgalactus@mango.markets>", "Aniket Prajapati <contact@aniketprajapati.me>"]
repository = "https://github.com/blockworks-foundation/lite-rpc"
license = "AGPL"
edition = "2021"

[workspace.dependencies]
solana-sdk = "~1.17.15"
solana-rpc-client = "~1.17.15"
solana-rpc-client-api = "~1.17.15"
solana-transaction-status = "~1.17.15"
solana-version = "~1.17.15"
solana-client = "~1.17.15"
solana-net-utils = "~1.17.15"
solana-pubsub-client = "~1.17.15"
solana-streamer = "~1.17.15"
solana-account-decoder = "~1.17.15"
solana-ledger = "~1.17.15"
solana-program = "~1.17.15"
solana-address-lookup-table-program = "~1.17.15"
itertools = "0.10.5"
rangetools = "0.1.4"
serde = { version = "1.0.160", features = ["derive"] }
serde_json = "1.0.96"
bincode = "1.3.3"
bs58 = "0.4.0"
base64 = "0.21.0"
borsh = "0.10.3"
thiserror = "1.0.40"
futures = "0.3.28"
futures-util = "0.3.28"
bytes = "1.4.0"
anyhow = "1.0.70"
log = "0.4.17"
clap = { version = "4.2.4", features = ["derive", "env"] }
dashmap = "5.4.0"
const_env = "0.1.2"
jsonrpsee = { version = "0.20.0", features = ["macros", "full"] }
tracing = "0.1.37"
tracing-subscriber = "0.3.16"
chrono = "0.4.24"
native-tls = "0.2.11"
postgres-native-tls = "0.5.0"
prometheus = "0.13.3"
lazy_static = "1.4.0"
dotenv = "0.15.0"
async-channel = "1.8.0"
<<<<<<< HEAD
merge-streams = "0.1.2"
=======
>>>>>>> 6d2a2f0c
jemallocator = "0.5"

quinn = "0.10.2"
quinn-proto = "0.10.5"
rustls = { version = "0.21.7", default-features = false, features = ["quic"] }

solana-lite-rpc-services = {path = "services", version="0.2.4"}
solana-lite-rpc-core = {path = "core", version="0.2.4"}
solana-lite-rpc-util = {path = "util", version="0.2.4"}
solana-lite-rpc-cluster-endpoints = {path = "cluster-endpoints", version="0.2.4"}
solana-lite-rpc-blockstore = {path = "blockstore", version="0.2.4"}
solana-lite-rpc-stakevote = {path = "stake_vote", version="0.2.4"}
solana-lite-rpc-prioritization-fees = {path = "prioritization_fees", version="0.2.4"}
solana-lite-rpc-address-lookup-tables = {path = "address-lookup-tables", version="0.2.4"}
solana-lite-rpc-accounts = {path = "accounts", version = "0.2.4"}
solana-lite-rpc-accounts-on-demand = {path = "accounts-on-demand", version = "0.2.4"}

async-trait = "0.1.68"
yellowstone-grpc-client = { git = "https://github.com/rpcpool/yellowstone-grpc.git", tag = "v1.12.0+solana.1.17.15" }
yellowstone-grpc-proto = { git = "https://github.com/rpcpool/yellowstone-grpc.git", tag = "v1.12.0+solana.1.17.15" }
tonic-health = "0.10"<|MERGE_RESOLUTION|>--- conflicted
+++ resolved
@@ -67,10 +67,7 @@
 lazy_static = "1.4.0"
 dotenv = "0.15.0"
 async-channel = "1.8.0"
-<<<<<<< HEAD
 merge-streams = "0.1.2"
-=======
->>>>>>> 6d2a2f0c
 jemallocator = "0.5"
 
 quinn = "0.10.2"
