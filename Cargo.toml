[workspace]
resolver = "2"

members = [
    "core",
    "util",
    "services",
    "lite-rpc",
    "quic-forward-proxy",
    "quic-forward-proxy-integration-test",
    "cluster-endpoints",
    "blockstore",
    "prioritization_fees",
    "bench",
    "address-lookup-tables",
    "accounts",
    "accounts-on-demand",
    #examples
    "examples/custom-tpu-send-transactions"
]

[workspace.package]
version = "0.2.4"
authors = ["gmgalactus <gmgalactus@mango.markets>", "Aniket Prajapati <contact@aniketprajapati.me>"]
repository = "https://github.com/blockworks-foundation/lite-rpc"
license = "AGPL"
edition = "2021"

[workspace.dependencies]
<<<<<<< HEAD
solana-sdk = "~1.17.25"
solana-rpc-client = "~1.17.25"
solana-rpc-client-api = "~1.17.25"
solana-transaction-status = "~1.17.25"
solana-version = "~1.17.25"
solana-client = "~1.17.25"
solana-net-utils = "~1.17.25"
solana-pubsub-client = "~1.17.25"
solana-streamer = "~1.17.25"
solana-account-decoder = "~1.17.25"
solana-ledger = "~1.17.25"
solana-program = "~1.17.25"
solana-address-lookup-table-program = "~1.17.25"

=======
solana-sdk = "~1.17.15"
solana-rpc-client = "~1.17.15"
solana-rpc-client-api = "~1.17.15"
solana-transaction-status = "~1.17.15"
solana-version = "~1.17.15"
solana-client = "~1.17.15"
solana-net-utils = "~1.17.15"
solana-pubsub-client = "~1.17.15"
solana-streamer = "~1.17.15"
solana-account-decoder = "~1.17.15"
solana-ledger = "~1.17.15"
solana-program = "~1.17.15"
>>>>>>> 7e6a1a40
itertools = "0.10.5"
rangetools = "0.1.4"
serde = { version = "1.0.160", features = ["derive"] }
serde_json = "1.0.96"
bincode = "1.3.3"
bs58 = "0.4.0"
base64 = "0.21.0"
borsh = "0.10.3"
thiserror = "1.0.40"
futures = "0.3.28"
futures-util = "0.3.28"
bytes = "1.4.0"
anyhow = "1.0.70"
log = "0.4.17"
clap = { version = "4.2.4", features = ["derive", "env"] }
dashmap = "5.4.0"
const_env = "0.1.2"
jsonrpsee = { version = "0.20.0", features = ["macros", "full"] }
tracing = "0.1.37"
tracing-subscriber = "0.3.16"
chrono = "0.4.24"
native-tls = "0.2.11"
postgres-native-tls = "0.5.0"
prometheus = "0.13.3"
lazy_static = "1.4.0"
dotenv = "0.15.0"
async-channel = "1.8.0"
merge-streams = "0.1.2"

quinn = "0.10.2"
quinn-proto = "0.10.5"
rustls = { version = "0.21.7", default-features = false, features = ["quic"] }

solana-lite-rpc-services = {path = "services", version="0.2.4"}
solana-lite-rpc-core = {path = "core", version="0.2.4"}
solana-lite-rpc-util = {path = "util", version="0.2.4"}
solana-lite-rpc-cluster-endpoints = {path = "cluster-endpoints", version="0.2.4"}
solana-lite-rpc-blockstore = {path = "blockstore", version="0.2.4"}
solana-lite-rpc-stakevote = {path = "stake_vote", version="0.2.4"}
solana-lite-rpc-prioritization-fees = {path = "prioritization_fees", version="0.2.4"}
solana-lite-rpc-address-lookup-tables = {path = "address-lookup-tables", version="0.2.4"}
solana-lite-rpc-accounts = {path = "accounts", version = "0.2.4"}
solana-lite-rpc-accounts-on-demand = {path = "accounts-on-demand", version = "0.2.4"}

async-trait = "0.1.68"
yellowstone-grpc-client = { git = "https://github.com/rpcpool/yellowstone-grpc.git", tag = "v1.12.0+solana.1.17.15" }
yellowstone-grpc-proto = { git = "https://github.com/rpcpool/yellowstone-grpc.git", tag = "v1.12.0+solana.1.17.15" }<|MERGE_RESOLUTION|>--- conflicted
+++ resolved
@@ -27,22 +27,6 @@
 edition = "2021"
 
 [workspace.dependencies]
-<<<<<<< HEAD
-solana-sdk = "~1.17.25"
-solana-rpc-client = "~1.17.25"
-solana-rpc-client-api = "~1.17.25"
-solana-transaction-status = "~1.17.25"
-solana-version = "~1.17.25"
-solana-client = "~1.17.25"
-solana-net-utils = "~1.17.25"
-solana-pubsub-client = "~1.17.25"
-solana-streamer = "~1.17.25"
-solana-account-decoder = "~1.17.25"
-solana-ledger = "~1.17.25"
-solana-program = "~1.17.25"
-solana-address-lookup-table-program = "~1.17.25"
-
-=======
 solana-sdk = "~1.17.15"
 solana-rpc-client = "~1.17.15"
 solana-rpc-client-api = "~1.17.15"
@@ -55,7 +39,7 @@
 solana-account-decoder = "~1.17.15"
 solana-ledger = "~1.17.15"
 solana-program = "~1.17.15"
->>>>>>> 7e6a1a40
+solana-address-lookup-table-program = "~1.17.15"
 itertools = "0.10.5"
 rangetools = "0.1.4"
 serde = { version = "1.0.160", features = ["derive"] }
