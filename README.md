--- conflicted
+++ resolved
@@ -103,12 +103,8 @@
 fly apps create my-lite-rpc
 fly secrets set -a my-lite-rpc RPC_URL=... WS_URL=...   # See above table for env options
 fly scale vm dedicated-cpu-2x --memory 4096 -a my-lite-rpc
-<<<<<<< HEAD
-fly deploy -c cd/lite-rpc.toml -a my-lite-rpc --remote-only
-=======
-fly deploy -a my-lite-rpc --remote-only # To just launch lite-rpc
+fly deploy -c cd/lite-rpc.toml -a my-lite-rpc --remote-only # To just launch lite-rpc
 fly deploy -c cd/lite-rpc.toml -a my-lite-rpc --remote-only # To launch lite-rpc with proxy mode
->>>>>>> 1bcf7d20
 ```
 
 ## License & Copyright
