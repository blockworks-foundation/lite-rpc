[package]
name = "solana-lite-rpc-cluster-endpoints"
version = "0.2.4"
edition = "2021"
description = "Core classes and methods used by solana lite rpc"
rust-version = "1.73.0"
repository = "https://github.com/blockworks-foundation/lite-rpc"
license = "AGPL"

[lib]

[dependencies]
#geyser-grpc-connector = { path = "../../geyser-grpc-connector" }
<<<<<<< HEAD
geyser-grpc-connector = { tag = "v0.10.1+yellowstone.1.12+solana.1.17.15", git = "https://github.com/blockworks-foundation/geyser-grpc-connector.git" }
=======
geyser-grpc-connector = { tag = "v0.10.2+yellowstone.1.12+solana.1.17.15", git = "https://github.com/blockworks-foundation/geyser-grpc-connector.git" }
>>>>>>> 855c0190
#geyser-grpc-connector = { tag = "v1.17.15", git = "https://github.com/blockworks-foundation/geyser-grpc-connector.git" }

solana-sdk = { workspace = true }
solana-rpc-client-api = { workspace = true }
solana-transaction-status = { workspace = true }
solana-version = { workspace = true }
solana-client = { workspace = true }
solana-net-utils = { workspace = true }
solana-pubsub-client = { workspace = true }
solana-streamer = { workspace = true }
serde = { workspace = true }
serde_json = { workspace = true }
tokio = "1.*"
tokio-stream = { version = "0.1.14" , features = ["sync"]}
<<<<<<< HEAD
tokio-util = "0.7"
=======
>>>>>>> 855c0190
bincode = { workspace = true }
bs58 = { workspace = true }
base64 = { workspace = true }
thiserror = { workspace = true }
futures = { workspace = true }
merge-streams = "0.1.2"
bytes = { workspace = true }
anyhow = { workspace = true }
log = { workspace = true }
<<<<<<< HEAD
tracing-subscriber = { workspace = true }
=======
tracing = { workspace = true }
>>>>>>> 855c0190
dashmap = { workspace = true }
quinn = { workspace = true }
chrono = { workspace = true }
rustls = { workspace = true }
async-trait = { workspace = true }
derive_more = "0.99.17"
async-channel = { workspace = true }
solana-lite-rpc-core = { workspace = true }
solana-lite-rpc-util = { workspace = true }
yellowstone-grpc-client = { workspace = true }
yellowstone-grpc-proto = { workspace = true }
itertools = {workspace = true}
prometheus = { workspace = true }
lazy_static = { workspace = true }
clap = { version = "3.2.25", features = ["derive"] }<|MERGE_RESOLUTION|>--- conflicted
+++ resolved
@@ -11,11 +11,7 @@
 
 [dependencies]
 #geyser-grpc-connector = { path = "../../geyser-grpc-connector" }
-<<<<<<< HEAD
-geyser-grpc-connector = { tag = "v0.10.1+yellowstone.1.12+solana.1.17.15", git = "https://github.com/blockworks-foundation/geyser-grpc-connector.git" }
-=======
 geyser-grpc-connector = { tag = "v0.10.2+yellowstone.1.12+solana.1.17.15", git = "https://github.com/blockworks-foundation/geyser-grpc-connector.git" }
->>>>>>> 855c0190
 #geyser-grpc-connector = { tag = "v1.17.15", git = "https://github.com/blockworks-foundation/geyser-grpc-connector.git" }
 
 solana-sdk = { workspace = true }
@@ -30,10 +26,7 @@
 serde_json = { workspace = true }
 tokio = "1.*"
 tokio-stream = { version = "0.1.14" , features = ["sync"]}
-<<<<<<< HEAD
 tokio-util = "0.7"
-=======
->>>>>>> 855c0190
 bincode = { workspace = true }
 bs58 = { workspace = true }
 base64 = { workspace = true }
@@ -43,11 +36,8 @@
 bytes = { workspace = true }
 anyhow = { workspace = true }
 log = { workspace = true }
-<<<<<<< HEAD
+tracing = { workspace = true }
 tracing-subscriber = { workspace = true }
-=======
-tracing = { workspace = true }
->>>>>>> 855c0190
 dashmap = { workspace = true }
 quinn = { workspace = true }
 chrono = { workspace = true }
