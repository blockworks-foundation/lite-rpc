--- conflicted
+++ resolved
@@ -45,12 +45,11 @@
 async-channel = { workspace = true }
 solana-lite-rpc-core = { workspace = true }
 solana-lite-rpc-util = { workspace = true }
+yellowstone-grpc-client = { workspace = true }
 yellowstone-grpc-proto = { workspace = true }
 itertools = {workspace = true}
 prometheus = { workspace = true }
 lazy_static = { workspace = true }
-<<<<<<< HEAD
-clap = { version = "3.2.25", features = ["derive"] }
-=======
 tonic-health = { workspace = true }
->>>>>>> f990f857
+
+clap = { version = "3.2.25", features = ["derive"] }