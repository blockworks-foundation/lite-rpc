use crate::grpc_subscription::{
    create_block_processing_task, create_slot_stream_task, from_grpc_block_update,
};
use anyhow::Context;
use futures::{Stream, StreamExt};
use geyser_grpc_connector::grpc_subscription_autoreconnect::{
    create_geyser_reconnecting_stream, GeyserFilter, GrpcSourceConfig,
};
use geyser_grpc_connector::grpcmultiplex_fastestwins::{
    create_multiplexed_stream, FromYellowstoneExtractor,
};
use log::{debug, info, trace, warn};
use solana_lite_rpc_core::structures::produced_block::ProducedBlock;
use solana_lite_rpc_core::structures::slot_notification::SlotNotification;
use solana_lite_rpc_core::AnyhowJoinHandle;
use solana_sdk::clock::Slot;
use solana_sdk::commitment_config::CommitmentConfig;
use std::collections::{BTreeSet, HashMap, HashSet};
use std::time::Duration;
use tokio::sync::broadcast::Receiver;
use tokio::sync::mpsc::UnboundedSender;
use yellowstone_grpc_proto::geyser::subscribe_update::UpdateOneof;
use yellowstone_grpc_proto::geyser::SubscribeUpdate;

struct BlockExtractor(CommitmentConfig);

impl FromYellowstoneExtractor for BlockExtractor {
    type Target = ProducedBlock;
    fn map_yellowstone_update(&self, update: SubscribeUpdate) -> Option<(Slot, Self::Target)> {
        match update.update_oneof {
            Some(UpdateOneof::Block(update_block_message)) => {
                let block = from_grpc_block_update(update_block_message, self.0);
                Some((block.slot, block))
            }
            _ => None,
        }
    }
}

struct BlockMetaHashExtractor(CommitmentConfig);

impl FromYellowstoneExtractor for BlockMetaHashExtractor {
    type Target = String;
    fn map_yellowstone_update(&self, update: SubscribeUpdate) -> Option<(u64, String)> {
        match update.update_oneof {
            Some(UpdateOneof::BlockMeta(block_meta)) => {
                Some((block_meta.slot, block_meta.blockhash))
            }
            _ => None,
        }
    }
}

<<<<<<< HEAD
fn create_grpc_multiplex_block_stream(
    grpc_sources: &Vec<GrpcSourceConfig>,
    confirmed_block_sender: UnboundedSender<ProducedBlock>,
=======
fn create_grpc_multiplex_processed_block_stream(
    grpc_sources: &Vec<GrpcSourceConfig>,
    processed_block_sender: UnboundedSender<ProducedBlock>,
>>>>>>> 7821d299
) -> Vec<AnyhowJoinHandle> {
    let commitment_config = CommitmentConfig::processed();

    let mut tasks = Vec::new();
    let mut streams = vec![];
    for grpc_source in grpc_sources {
        let (block_sender, block_reciever) = async_channel::unbounded();
        tasks.push(create_block_processing_task(
            grpc_source.grpc_addr.clone(),
            grpc_source.grpc_x_token.clone(),
            block_sender,
            yellowstone_grpc_proto::geyser::CommitmentLevel::Processed,
        ));
        streams.push(block_reciever)
    }
    let merging_streams: AnyhowJoinHandle = tokio::task::spawn(async move {
        let mut slots_processed = BTreeSet::<u64>::new();
        loop {
            let block_message = futures::stream::select_all(streams.clone()).next().await;
            const MAX_SIZE: usize = 1024;
            if let Some(block) = block_message {
                let slot = block.slot;
                // check if the slot is in the map, if not check if the container is half full and the slot in question is older than the lowest value
                // it means that the slot is too old to process
                if !slots_processed.contains(&slot)
                    && (slots_processed.len() < MAX_SIZE / 2
                        || slot > slots_processed.first().cloned().unwrap_or_default())
                {
<<<<<<< HEAD
                    confirmed_block_sender
                        .send(map_block_update(block, commitment_config))
=======
                    processed_block_sender
                        .send(from_grpc_block_update(block, commitment_config))
>>>>>>> 7821d299
                        .context("Issue to send confirmed block")?;
                    slots_processed.insert(slot);
                    if slots_processed.len() > MAX_SIZE {
                        slots_processed.pop_first();
                    }
                }
            }
        }
    });
    tasks.push(merging_streams);
    tasks
}

fn create_grpc_multiplex_block_meta_stream(
    grpc_sources: &Vec<GrpcSourceConfig>,
    commitment_config: CommitmentConfig,
) -> impl Stream<Item = String> {
    let mut streams = Vec::new();
    for grpc_source in grpc_sources {
        let stream = create_geyser_reconnecting_stream(
            grpc_source.clone(),
            GeyserFilter(commitment_config).blocks_meta(),
        );
        streams.push(stream);
    }
    create_multiplexed_stream(streams, BlockMetaHashExtractor(commitment_config))
}

<<<<<<< HEAD
/// connect to multiple grpc sources to consume confirmed blocks and block status update
=======
/// connect to multiple grpc sources to consume processed (full) blocks and block meta for commitment level confirmed and finalized
/// will emit blocks for commitment level processed, confirmed and finalized OR only processed block never gets confirmed
>>>>>>> 7821d299
pub fn create_grpc_multiplex_blocks_subscription(
    grpc_sources: Vec<GrpcSourceConfig>,
) -> (Receiver<ProducedBlock>, AnyhowJoinHandle) {
    info!("Setup grpc multiplexed blocks connection...");
    if grpc_sources.is_empty() {
        info!("- no grpc connection configured");
    }
    for grpc_source in &grpc_sources {
        info!("- connection to {}", grpc_source);
    }

    // return value is the broadcast receiver
    let (producedblock_sender, blocks_output_stream) =
        tokio::sync::broadcast::channel::<ProducedBlock>(1000);

    let jh_block_emitter_task = {
        tokio::task::spawn(async move {
            loop {
                let (processed_block_sender, mut processed_block_reciever) =
                    tokio::sync::mpsc::unbounded_channel::<ProducedBlock>();

<<<<<<< HEAD
                let confirmed_blocks_tasks =
                    create_grpc_multiplex_block_stream(&grpc_sources, processed_block_sender);
=======
                let processed_blocks_tasks = create_grpc_multiplex_processed_block_stream(
                    &grpc_sources,
                    processed_block_sender,
                );
>>>>>>> 7821d299

                let confirmed_blockmeta_stream = create_grpc_multiplex_block_meta_stream(
                    &grpc_sources,
                    CommitmentConfig::confirmed(),
                );
                let finalized_blockmeta_stream = create_grpc_multiplex_block_meta_stream(
                    &grpc_sources,
                    CommitmentConfig::finalized(),
                );

                // by blockhash
                let mut recent_processed_blocks = HashMap::<String, ProducedBlock>::new();
                let mut confirmed_blockmeta_stream = std::pin::pin!(confirmed_blockmeta_stream);
                let mut finalized_blockmeta_stream = std::pin::pin!(finalized_blockmeta_stream);

                let mut last_finalized_slot: Slot = 0;
<<<<<<< HEAD
                let mut cleanup_without_recv_blocks: u8 = 0;
                let mut cleanup_without_confirmed_recv_blocks_meta: u8 = 0;
                let mut cleanup_without_finalized_recv_blocks_meta: u8 = 0;
                let mut confirmed_block_not_yet_processed = HashSet::<String>::new();

                //  start logging errors when we recieve first finalized block
                let mut finalized_block_recieved = false;
                const MAX_ALLOWED_CLEANUP_WITHOUT_RECV: u8 = 12; // 12*5 = 60s without recving data
=======
                let mut cleanup_tick = tokio::time::interval(Duration::from_secs(5));
                const MAX_ALLOWED_CLEANUP_WITHOUT_RECV: u32 = 12; // 12*5 = 60s without recving data
                const CLEANUP_SLOTS_BEHIND_FINALIZED: u64 = 100;
                let mut cleanup_without_recv_blocks: u32 = 0;
                let mut cleanup_without_confirmed_recv_blocks_meta: u32 = 0;
                let mut cleanup_without_finalized_recv_blocks_meta: u32 = 0;
                let mut confirmed_block_not_yet_processed = HashSet::<String>::new();

                //  start logging errors when we recieve first finalized block
                let mut startup_completed = false;
>>>>>>> 7821d299
                loop {
                    tokio::select! {
                        processed_block = processed_block_reciever.recv() => {
                            cleanup_without_recv_blocks = 0;

                            let processed_block = processed_block.expect("processed block from stream");
                            trace!("got processed block {} with blockhash {}",
                                processed_block.slot, processed_block.blockhash.clone());
                            if let Err(e) = producedblock_sender.send(processed_block.clone()) {
                                warn!("produced block channel has no receivers {e:?}");
<<<<<<< HEAD
                                continue
                            }
                            if confirmed_block_not_yet_processed.remove(&processed_block.blockhash) {
                                if let Err(e) = producedblock_sender.send(processed_block.to_confirmed_block()) {
                                    warn!("produced block channel has no receivers {e:?}");
                                    continue
                                }
                            }
                            recent_processed_blocks.insert(processed_block.blockhash.clone(), processed_block);
                        },
                        meta_confirmed = confirmed_blockmeta_stream.next() => {
                            cleanup_without_confirmed_recv_blocks_meta = 0;
                            let blockhash = meta_confirmed.expect("confirmed block meta from stream");
                            if let Some(cached_processed_block) = recent_processed_blocks.get(&blockhash) {
                                let confirmed_block = cached_processed_block.to_confirmed_block();
                                debug!("got confirmed blockmeta {} with blockhash {}",
                                    confirmed_block.slot, confirmed_block.blockhash.clone());
                                if let Err(e) = producedblock_sender.send(confirmed_block) {
                                    warn!("Finalized block channel has no receivers {e:?}");
                                    continue;
                                }
                            } else {
                                confirmed_block_not_yet_processed.insert(blockhash.clone());
                                log::debug!("confirmed blocks not found : {}", confirmed_block_not_yet_processed.len());
                            }
=======
                            }
                            if confirmed_block_not_yet_processed.remove(&processed_block.blockhash) {
                                if let Err(e) = producedblock_sender.send(processed_block.to_confirmed_block()) {
                                    warn!("produced block channel has no receivers {e:?}");
                                }
                            }
                            recent_processed_blocks.insert(processed_block.blockhash.clone(), processed_block);
                        },
                        meta_confirmed = confirmed_blockmeta_stream.next() => {
                            cleanup_without_confirmed_recv_blocks_meta = 0;
                            let blockhash = meta_confirmed.expect("confirmed block meta from stream");
                            if let Some(cached_processed_block) = recent_processed_blocks.get(&blockhash) {
                                let confirmed_block = cached_processed_block.to_confirmed_block();
                                debug!("got confirmed blockmeta {} with blockhash {}",
                                    confirmed_block.slot, confirmed_block.blockhash.clone());
                                if let Err(e) = producedblock_sender.send(confirmed_block) {
                                    warn!("Confirmed block channel has no receivers {e:?}");
                                }
                            } else {
                                confirmed_block_not_yet_processed.insert(blockhash.clone());
                                log::debug!("confirmed blocks not found : {}", confirmed_block_not_yet_processed.len());
                            }
>>>>>>> 7821d299
                        },
                        meta_finalized = finalized_blockmeta_stream.next() => {
                            cleanup_without_finalized_recv_blocks_meta = 0;
                            let blockhash = meta_finalized.expect("finalized block meta from stream");
                            if let Some(cached_processed_block) = recent_processed_blocks.remove(&blockhash) {
                                let finalized_block = cached_processed_block.to_finalized_block();
                                last_finalized_slot = finalized_block.slot;
<<<<<<< HEAD
                                finalized_block_recieved = true;
=======
                                startup_completed = true;
>>>>>>> 7821d299
                                debug!("got finalized blockmeta {} with blockhash {}",
                                    finalized_block.slot, finalized_block.blockhash.clone());
                                if let Err(e) = producedblock_sender.send(finalized_block) {
                                    warn!("Finalized block channel has no receivers {e:?}");
                                }
<<<<<<< HEAD
                            } else if finalized_block_recieved {
=======
                            } else if startup_completed {
>>>>>>> 7821d299
                                // this warning is ok for first few blocks when we start lrpc
                                log::error!("finalized block meta received for blockhash {} which was never seen or already emitted", blockhash);
                            }
                        },
                        _ = cleanup_tick.tick() => {
<<<<<<< HEAD
                            if cleanup_without_finalized_recv_blocks_meta > MAX_ALLOWED_CLEANUP_WITHOUT_RECV ||
                                cleanup_without_recv_blocks > MAX_ALLOWED_CLEANUP_WITHOUT_RECV ||
                                cleanup_without_confirmed_recv_blocks_meta > MAX_ALLOWED_CLEANUP_WITHOUT_RECV {
=======
                            // timebased restart
                            if
                                cleanup_without_finalized_recv_blocks_meta > MAX_ALLOWED_CLEANUP_WITHOUT_RECV
                                && cleanup_without_recv_blocks > MAX_ALLOWED_CLEANUP_WITHOUT_RECV
                                && cleanup_without_confirmed_recv_blocks_meta > MAX_ALLOWED_CLEANUP_WITHOUT_RECV {
>>>>>>> 7821d299
                                log::error!("block or block meta stream stopped restaring blocks");
                                break;
                            }
                            cleanup_without_recv_blocks += 1;
                            cleanup_without_finalized_recv_blocks_meta += 1;
                            cleanup_without_confirmed_recv_blocks_meta += 1;
                            let size_before = recent_processed_blocks.len();
                            recent_processed_blocks.retain(|_blockhash, block| {
<<<<<<< HEAD
                                last_finalized_slot == 0 || block.slot > last_finalized_slot - 100
=======
                                last_finalized_slot == 0 || block.slot > last_finalized_slot - CLEANUP_SLOTS_BEHIND_FINALIZED
>>>>>>> 7821d299
                            });
                            let cnt_cleaned = size_before - recent_processed_blocks.len();
                            if cnt_cleaned > 0 {
                                debug!("cleaned {} processed blocks from cache", cnt_cleaned);
                            }
                        }
                    }
                }
                // abort all the tasks
                processed_blocks_tasks.iter().for_each(|task| task.abort());
            }
        })
    };

    (blocks_output_stream, jh_block_emitter_task)
}

struct SlotExtractor {}

impl FromYellowstoneExtractor for crate::grpc_multiplex::SlotExtractor {
    type Target = SlotNotification;
    fn map_yellowstone_update(&self, update: SubscribeUpdate) -> Option<(Slot, Self::Target)> {
        match update.update_oneof {
            Some(UpdateOneof::Slot(update_slot_message)) => {
                let slot = SlotNotification {
                    estimated_processed_slot: update_slot_message.slot,
                    processed_slot: update_slot_message.slot,
                };
                Some((update_slot_message.slot, slot))
            }
            _ => None,
        }
    }
}

pub fn create_grpc_multiplex_slots_subscription(
    grpc_sources: Vec<GrpcSourceConfig>,
) -> (Receiver<SlotNotification>, AnyhowJoinHandle) {
    info!("Setup grpc multiplexed slots connection...");
    if grpc_sources.is_empty() {
        info!("- no grpc connection configured");
    }
    for grpc_source in &grpc_sources {
        info!("- connection to {}", grpc_source);
    }

    let (multiplexed_messages_sender, multiplexed_messages_rx) =
        tokio::sync::broadcast::channel(1000);

    let jh = tokio::spawn(async move {
        loop {
            let mut streams_tasks = Vec::new();
            let mut recievers = Vec::new();
            for grpc_source in &grpc_sources {
                let (sx, rx) = async_channel::unbounded();
                let task = create_slot_stream_task(
                    grpc_source.grpc_addr.clone(),
                    grpc_source.grpc_x_token.clone(),
                    sx,
                    yellowstone_grpc_proto::geyser::CommitmentLevel::Processed,
                );
                streams_tasks.push(task);
                recievers.push(rx);
            }

            while let Ok(slot_update) = tokio::time::timeout(
                Duration::from_secs(30),
                futures::stream::select_all(recievers.clone()).next(),
            )
            .await
            {
                if let Some(slot_update) = slot_update {
                    multiplexed_messages_sender.send(SlotNotification {
                        processed_slot: slot_update.slot,
                        estimated_processed_slot: slot_update.slot,
                    })?;
                }
            }

            streams_tasks.iter().for_each(|task| task.abort());
        }
    });

    (multiplexed_messages_rx, jh)
}<|MERGE_RESOLUTION|>--- conflicted
+++ resolved
@@ -51,15 +51,9 @@
     }
 }
 
-<<<<<<< HEAD
-fn create_grpc_multiplex_block_stream(
-    grpc_sources: &Vec<GrpcSourceConfig>,
-    confirmed_block_sender: UnboundedSender<ProducedBlock>,
-=======
 fn create_grpc_multiplex_processed_block_stream(
     grpc_sources: &Vec<GrpcSourceConfig>,
     processed_block_sender: UnboundedSender<ProducedBlock>,
->>>>>>> 7821d299
 ) -> Vec<AnyhowJoinHandle> {
     let commitment_config = CommitmentConfig::processed();
 
@@ -88,13 +82,8 @@
                     && (slots_processed.len() < MAX_SIZE / 2
                         || slot > slots_processed.first().cloned().unwrap_or_default())
                 {
-<<<<<<< HEAD
-                    confirmed_block_sender
-                        .send(map_block_update(block, commitment_config))
-=======
                     processed_block_sender
                         .send(from_grpc_block_update(block, commitment_config))
->>>>>>> 7821d299
                         .context("Issue to send confirmed block")?;
                     slots_processed.insert(slot);
                     if slots_processed.len() > MAX_SIZE {
@@ -123,12 +112,8 @@
     create_multiplexed_stream(streams, BlockMetaHashExtractor(commitment_config))
 }
 
-<<<<<<< HEAD
-/// connect to multiple grpc sources to consume confirmed blocks and block status update
-=======
 /// connect to multiple grpc sources to consume processed (full) blocks and block meta for commitment level confirmed and finalized
 /// will emit blocks for commitment level processed, confirmed and finalized OR only processed block never gets confirmed
->>>>>>> 7821d299
 pub fn create_grpc_multiplex_blocks_subscription(
     grpc_sources: Vec<GrpcSourceConfig>,
 ) -> (Receiver<ProducedBlock>, AnyhowJoinHandle) {
@@ -150,15 +135,10 @@
                 let (processed_block_sender, mut processed_block_reciever) =
                     tokio::sync::mpsc::unbounded_channel::<ProducedBlock>();
 
-<<<<<<< HEAD
-                let confirmed_blocks_tasks =
-                    create_grpc_multiplex_block_stream(&grpc_sources, processed_block_sender);
-=======
                 let processed_blocks_tasks = create_grpc_multiplex_processed_block_stream(
                     &grpc_sources,
                     processed_block_sender,
                 );
->>>>>>> 7821d299
 
                 let confirmed_blockmeta_stream = create_grpc_multiplex_block_meta_stream(
                     &grpc_sources,
@@ -175,16 +155,6 @@
                 let mut finalized_blockmeta_stream = std::pin::pin!(finalized_blockmeta_stream);
 
                 let mut last_finalized_slot: Slot = 0;
-<<<<<<< HEAD
-                let mut cleanup_without_recv_blocks: u8 = 0;
-                let mut cleanup_without_confirmed_recv_blocks_meta: u8 = 0;
-                let mut cleanup_without_finalized_recv_blocks_meta: u8 = 0;
-                let mut confirmed_block_not_yet_processed = HashSet::<String>::new();
-
-                //  start logging errors when we recieve first finalized block
-                let mut finalized_block_recieved = false;
-                const MAX_ALLOWED_CLEANUP_WITHOUT_RECV: u8 = 12; // 12*5 = 60s without recving data
-=======
                 let mut cleanup_tick = tokio::time::interval(Duration::from_secs(5));
                 const MAX_ALLOWED_CLEANUP_WITHOUT_RECV: u32 = 12; // 12*5 = 60s without recving data
                 const CLEANUP_SLOTS_BEHIND_FINALIZED: u64 = 100;
@@ -195,7 +165,6 @@
 
                 //  start logging errors when we recieve first finalized block
                 let mut startup_completed = false;
->>>>>>> 7821d299
                 loop {
                     tokio::select! {
                         processed_block = processed_block_reciever.recv() => {
@@ -206,33 +175,6 @@
                                 processed_block.slot, processed_block.blockhash.clone());
                             if let Err(e) = producedblock_sender.send(processed_block.clone()) {
                                 warn!("produced block channel has no receivers {e:?}");
-<<<<<<< HEAD
-                                continue
-                            }
-                            if confirmed_block_not_yet_processed.remove(&processed_block.blockhash) {
-                                if let Err(e) = producedblock_sender.send(processed_block.to_confirmed_block()) {
-                                    warn!("produced block channel has no receivers {e:?}");
-                                    continue
-                                }
-                            }
-                            recent_processed_blocks.insert(processed_block.blockhash.clone(), processed_block);
-                        },
-                        meta_confirmed = confirmed_blockmeta_stream.next() => {
-                            cleanup_without_confirmed_recv_blocks_meta = 0;
-                            let blockhash = meta_confirmed.expect("confirmed block meta from stream");
-                            if let Some(cached_processed_block) = recent_processed_blocks.get(&blockhash) {
-                                let confirmed_block = cached_processed_block.to_confirmed_block();
-                                debug!("got confirmed blockmeta {} with blockhash {}",
-                                    confirmed_block.slot, confirmed_block.blockhash.clone());
-                                if let Err(e) = producedblock_sender.send(confirmed_block) {
-                                    warn!("Finalized block channel has no receivers {e:?}");
-                                    continue;
-                                }
-                            } else {
-                                confirmed_block_not_yet_processed.insert(blockhash.clone());
-                                log::debug!("confirmed blocks not found : {}", confirmed_block_not_yet_processed.len());
-                            }
-=======
                             }
                             if confirmed_block_not_yet_processed.remove(&processed_block.blockhash) {
                                 if let Err(e) = producedblock_sender.send(processed_block.to_confirmed_block()) {
@@ -255,7 +197,6 @@
                                 confirmed_block_not_yet_processed.insert(blockhash.clone());
                                 log::debug!("confirmed blocks not found : {}", confirmed_block_not_yet_processed.len());
                             }
->>>>>>> 7821d299
                         },
                         meta_finalized = finalized_blockmeta_stream.next() => {
                             cleanup_without_finalized_recv_blocks_meta = 0;
@@ -263,37 +204,23 @@
                             if let Some(cached_processed_block) = recent_processed_blocks.remove(&blockhash) {
                                 let finalized_block = cached_processed_block.to_finalized_block();
                                 last_finalized_slot = finalized_block.slot;
-<<<<<<< HEAD
-                                finalized_block_recieved = true;
-=======
                                 startup_completed = true;
->>>>>>> 7821d299
                                 debug!("got finalized blockmeta {} with blockhash {}",
                                     finalized_block.slot, finalized_block.blockhash.clone());
                                 if let Err(e) = producedblock_sender.send(finalized_block) {
                                     warn!("Finalized block channel has no receivers {e:?}");
                                 }
-<<<<<<< HEAD
-                            } else if finalized_block_recieved {
-=======
                             } else if startup_completed {
->>>>>>> 7821d299
                                 // this warning is ok for first few blocks when we start lrpc
                                 log::error!("finalized block meta received for blockhash {} which was never seen or already emitted", blockhash);
                             }
                         },
                         _ = cleanup_tick.tick() => {
-<<<<<<< HEAD
-                            if cleanup_without_finalized_recv_blocks_meta > MAX_ALLOWED_CLEANUP_WITHOUT_RECV ||
-                                cleanup_without_recv_blocks > MAX_ALLOWED_CLEANUP_WITHOUT_RECV ||
-                                cleanup_without_confirmed_recv_blocks_meta > MAX_ALLOWED_CLEANUP_WITHOUT_RECV {
-=======
                             // timebased restart
                             if
                                 cleanup_without_finalized_recv_blocks_meta > MAX_ALLOWED_CLEANUP_WITHOUT_RECV
                                 && cleanup_without_recv_blocks > MAX_ALLOWED_CLEANUP_WITHOUT_RECV
                                 && cleanup_without_confirmed_recv_blocks_meta > MAX_ALLOWED_CLEANUP_WITHOUT_RECV {
->>>>>>> 7821d299
                                 log::error!("block or block meta stream stopped restaring blocks");
                                 break;
                             }
@@ -302,11 +229,7 @@
                             cleanup_without_confirmed_recv_blocks_meta += 1;
                             let size_before = recent_processed_blocks.len();
                             recent_processed_blocks.retain(|_blockhash, block| {
-<<<<<<< HEAD
-                                last_finalized_slot == 0 || block.slot > last_finalized_slot - 100
-=======
                                 last_finalized_slot == 0 || block.slot > last_finalized_slot - CLEANUP_SLOTS_BEHIND_FINALIZED
->>>>>>> 7821d299
                             });
                             let cnt_cleaned = size_before - recent_processed_blocks.len();
                             if cnt_cleaned > 0 {
