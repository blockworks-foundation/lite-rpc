--- conflicted
+++ resolved
@@ -1,18 +1,9 @@
 use crate::grpc_subscription::from_grpc_block_update;
 use anyhow::{bail, Context};
-<<<<<<< HEAD
-use futures::{Stream, StreamExt};
-use geyser_grpc_connector::grpc_subscription_autoreconnect_tasks::create_geyser_autoconnection_task;
-use geyser_grpc_connector::grpcmultiplex_fastestwins::FromYellowstoneExtractor;
-use geyser_grpc_connector::{GeyserFilter, GrpcSourceConfig, Message};
-use itertools::Itertools;
-=======
 use geyser_grpc_connector::grpc_subscription_autoreconnect_tasks::create_geyser_autoconnection_task_with_mpsc;
 use geyser_grpc_connector::grpcmultiplex_fastestwins::FromYellowstoneExtractor;
 use geyser_grpc_connector::{GeyserFilter, GrpcSourceConfig, Message};
->>>>>>> 855c0190
 use log::{debug, info, trace, warn};
-use merge_streams::MergeStreams;
 use solana_lite_rpc_core::structures::produced_block::ProducedBlock;
 use solana_lite_rpc_core::structures::slot_notification::SlotNotification;
 use solana_lite_rpc_core::AnyhowJoinHandle;
@@ -22,16 +13,9 @@
 use std::collections::{BTreeSet, HashMap, HashSet};
 use std::time::Duration;
 use tokio::sync::broadcast::Receiver;
-<<<<<<< HEAD
-use tokio::sync::mpsc::UnboundedSender;
-use tokio::task::AbortHandle;
-use tokio::time::sleep;
-use tokio_stream::wrappers::ReceiverStream;
-=======
 use tokio::task::AbortHandle;
 use tokio::time::{sleep, Instant};
 use tracing::debug_span;
->>>>>>> 855c0190
 use yellowstone_grpc_proto::geyser::subscribe_update::UpdateOneof;
 use yellowstone_grpc_proto::geyser::SubscribeUpdate;
 
@@ -39,27 +23,6 @@
 /// shutdown handling:
 /// - task will shutdown of the receiver side of block_sender gets closed
 /// - will also shutdown the grpc autoconnection task(s)
-<<<<<<< HEAD
-fn create_grpc_multiplex_processed_block_stream(
-    grpc_sources: &Vec<GrpcSourceConfig>,
-    block_sender: UnboundedSender<ProducedBlock>,
-) -> Vec<AbortHandle> {
-    let commitment_config = CommitmentConfig::processed();
-
-    let mut channels = vec![];
-    for grpc_source in grpc_sources {
-        // tasks will be shutdown automatically if the channel gets closed
-        let (_jh_geyser_task, message_channel) = create_geyser_autoconnection_task(
-            grpc_source.clone(),
-            GeyserFilter(commitment_config).blocks_and_txs(),
-        );
-        channels.push(message_channel)
-    }
-
-    let source_channels = channels.into_iter().map(ReceiverStream::new).collect_vec();
-    let mut fused_streams = source_channels.merge();
-
-=======
 fn create_grpc_multiplex_processed_block_task(
     grpc_sources: &Vec<GrpcSourceConfig>,
     block_sender: tokio::sync::mpsc::Sender<ProducedBlock>,
@@ -75,20 +38,10 @@
         );
     }
 
->>>>>>> 855c0190
     let jh_merging_streams = tokio::task::spawn(async move {
         let mut slots_processed = BTreeSet::<u64>::new();
         let mut last_tick = Instant::now();
         loop {
-<<<<<<< HEAD
-            const MAX_SIZE: usize = 1024;
-            match fused_streams.next().await {
-                Some(Message::GeyserSubscribeUpdate(subscribe_update)) => {
-                    let mapfilter =
-                        map_block_from_yellowstone_update(*subscribe_update, commitment_config);
-                    if let Some((slot, produced_block)) = mapfilter {
-                        let commitment_level_block = produced_block.commitment_config.commitment;
-=======
             // recv loop
             if last_tick.elapsed() > Duration::from_millis(200) {
                 warn!(
@@ -105,22 +58,16 @@
                         map_block_from_yellowstone_update(*subscribe_update, COMMITMENT_CONFIG);
                     if let Some((slot, produced_block)) = mapfilter {
                         assert_eq!(COMMITMENT_CONFIG, produced_block.commitment_config);
->>>>>>> 855c0190
                         // check if the slot is in the map, if not check if the container is half full and the slot in question is older than the lowest value
                         // it means that the slot is too old to process
                         if !slots_processed.contains(&slot)
                             && (slots_processed.len() < MAX_SIZE / 2
                                 || slot > slots_processed.first().cloned().unwrap_or_default())
                         {
-<<<<<<< HEAD
-                            let send_result = block_sender
-                                .send(produced_block)
-=======
                             let send_started_at = Instant::now();
                             let send_result = block_sender
                                 .send(produced_block)
                                 .await
->>>>>>> 855c0190
                                 .context("Send block to channel");
                             if send_result.is_err() {
                                 warn!("Block channel receiver is closed - aborting");
@@ -128,16 +75,10 @@
                             }
 
                             trace!(
-<<<<<<< HEAD
-                                "emitted block #{}@{} from multiplexer",
-                                slot,
-                                commitment_level_block
-=======
                                 "emitted block #{}@{} from multiplexer took {:?}",
                                 slot,
                                 COMMITMENT_CONFIG.commitment,
                                 send_started_at.elapsed()
->>>>>>> 855c0190
                             );
 
                             slots_processed.insert(slot);
@@ -156,11 +97,7 @@
                     }
                 }
                 None => {
-<<<<<<< HEAD
-                    warn!("Multiplexed geyser source stream terminated - aborting task");
-=======
                     warn!("Multiplexed geyser source stream block terminated - aborting task");
->>>>>>> 855c0190
                     return;
                 }
             }
@@ -174,36 +111,14 @@
     grpc_sources: &Vec<GrpcSourceConfig>,
     block_meta_sender: tokio::sync::mpsc::Sender<BlockMeta>,
     commitment_config: CommitmentConfig,
-<<<<<<< HEAD
-) -> impl Stream<Item = BlockMeta> {
-    let mut channels = vec![];
-    for grpc_source in grpc_sources {
-        let (_jh_geyser_task, message_channel) = create_geyser_autoconnection_task(
-=======
 ) -> Vec<AbortHandle> {
     let (autoconnect_tx, mut blocks_rx) = tokio::sync::mpsc::channel(10);
     for grpc_source in grpc_sources {
         create_geyser_autoconnection_task_with_mpsc(
->>>>>>> 855c0190
             grpc_source.clone(),
             GeyserFilter(commitment_config).blocks_meta(),
             autoconnect_tx.clone(),
         );
-<<<<<<< HEAD
-        channels.push(message_channel)
-    }
-
-    let source_channels = channels.into_iter().map(ReceiverStream::new).collect_vec();
-
-    assert!(
-        commitment_config != CommitmentConfig::processed(),
-        "fastestwins strategy must not be used for processed level"
-    );
-    geyser_grpc_connector::grpcmultiplex_fastestwins::create_multiplexed_stream(
-        source_channels,
-        BlockMetaExtractor(commitment_config),
-    )
-=======
     }
 
     let jh_merging_streams = tokio::task::spawn(async move {
@@ -263,7 +178,6 @@
     });
 
     vec![jh_merging_streams.abort_handle()]
->>>>>>> 855c0190
 }
 
 /// connect to multiple grpc sources to consume processed blocks and block status update
@@ -289,13 +203,6 @@
 
     // task MUST not terminate but might be aborted from outside
     let jh_block_emitter_task = tokio::task::spawn(async move {
-<<<<<<< HEAD
-        // channel must NEVER GET CLOSED
-        let (processed_block_sender, mut processed_block_reciever) =
-            tokio::sync::mpsc::unbounded_channel::<ProducedBlock>();
-
-        loop {
-=======
         loop {
             // channels must NEVER GET CLOSED (unless full restart of multiplexer)
             let (processed_block_sender, mut processed_block_reciever) =
@@ -305,7 +212,6 @@
             let (block_meta_sender_finalized, mut block_meta_reciever_finalized) =
                 tokio::sync::mpsc::channel::<BlockMeta>(500);
 
->>>>>>> 855c0190
             let processed_block_sender = processed_block_sender.clone();
             reconnect_attempts += 1;
             if reconnect_attempts > 1 {
@@ -314,11 +220,6 @@
                     reconnect_attempts
                 );
             }
-<<<<<<< HEAD
-
-            let _processed_blocks_tasks =
-                create_grpc_multiplex_processed_block_stream(&grpc_sources, processed_block_sender);
-=======
 
             // tasks which should be cleaned up uppon reconnect
             let mut task_list: Vec<AbortHandle> = vec![];
@@ -367,38 +268,7 @@
                 tokio::select! {
                     processed_block = processed_block_reciever.recv() => {
                             cleanup_without_recv_full_blocks = 0;
->>>>>>> 855c0190
-
-            let confirmed_blockmeta_stream = create_grpc_multiplex_block_meta_stream(
-                &grpc_sources,
-                CommitmentConfig::confirmed(),
-            );
-            let finalized_blockmeta_stream = create_grpc_multiplex_block_meta_stream(
-                &grpc_sources,
-                CommitmentConfig::finalized(),
-            );
-
-            // by blockhash
-            let mut recent_processed_blocks = HashMap::<String, ProducedBlock>::new();
-            // both streams support backpressure, see log:
-            // grpc_subscription_autoreconnect_tasks: downstream receiver did not pick put message for 500ms - keep waiting
-            let mut confirmed_blockmeta_stream = std::pin::pin!(confirmed_blockmeta_stream);
-            let mut finalized_blockmeta_stream = std::pin::pin!(finalized_blockmeta_stream);
-
-            let mut cleanup_tick = tokio::time::interval(Duration::from_secs(5));
-            let mut last_finalized_slot: Slot = 0;
-            let mut cleanup_without_recv_full_blocks: u8 = 0;
-            let mut cleanup_without_confirmed_recv_blocks_meta: u8 = 0;
-            let mut cleanup_without_finalized_recv_blocks_meta: u8 = 0;
-            let mut confirmed_block_not_yet_processed = HashSet::<String>::new();
-            let _finalized_block_not_yet_processed = HashSet::<String>::new();
-
-            //  start logging errors when we recieve first finalized block
-            let mut startup_completed = false;
-            const MAX_ALLOWED_CLEANUP_WITHOUT_RECV: u8 = 12; // 12*5 = 60s without recving data
-            'recv_loop: loop {
-                tokio::select! {
-                    processed_block = processed_block_reciever.recv() => {
+
                             let processed_block = processed_block.expect("processed block from stream");
                             trace!("got processed block {} with blockhash {}",
                                 processed_block.slot, processed_block.blockhash.clone());
@@ -425,21 +295,14 @@
                                 }
                             } else {
                                 confirmed_block_not_yet_processed.insert(blockhash.clone());
-<<<<<<< HEAD
-                                log::debug!("backlog of not yset confirmed blocks: {}", confirmed_block_not_yet_processed.len());
-=======
                                 log::debug!("backlog of not yet confirmed blocks: {}; recent blocks map size: {}",
                                 confirmed_block_not_yet_processed.len(), recent_processed_blocks.len());
->>>>>>> 855c0190
                             }
                         },
                         meta_finalized = block_meta_reciever_finalized.recv() => {
                             cleanup_without_finalized_recv_blocks_meta = 0;
                             let meta_finalized = meta_finalized.expect("finalized block meta from stream");
-<<<<<<< HEAD
-=======
                             // let _span = debug_span!("sequence_block_meta_finalized", ?meta_finalized.slot).entered();
->>>>>>> 855c0190
                             let blockhash = meta_finalized.blockhash;
                             if let Some(cached_processed_block) = recent_processed_blocks.remove(&blockhash) {
                                 let finalized_block = cached_processed_block.to_finalized_block();
@@ -456,10 +319,7 @@
                             }
                         },
                     _ = cleanup_tick.tick() => {
-<<<<<<< HEAD
-=======
                          // timebased restart
->>>>>>> 855c0190
                         if cleanup_without_recv_full_blocks > MAX_ALLOWED_CLEANUP_WITHOUT_RECV ||
                             cleanup_without_confirmed_recv_blocks_meta > MAX_ALLOWED_CLEANUP_WITHOUT_RECV ||
                             cleanup_without_finalized_recv_blocks_meta > MAX_ALLOWED_CLEANUP_WITHOUT_RECV {
@@ -474,25 +334,16 @@
                         cleanup_without_finalized_recv_blocks_meta += 1;
                         let size_before = recent_processed_blocks.len();
                         recent_processed_blocks.retain(|_blockhash, block| {
-<<<<<<< HEAD
-                            last_finalized_slot == 0 || block.slot > last_finalized_slot - 100
-                        });
-                        let cnt_cleaned = size_before - recent_processed_blocks.len();
-=======
                             last_finalized_slot == 0 || block.slot > last_finalized_slot.saturating_sub(CLEANUP_SLOTS_BEHIND_FINALIZED)
                         });
                         let cnt_cleaned = size_before.saturating_sub(recent_processed_blocks.len());
->>>>>>> 855c0190
                         if cnt_cleaned > 0 {
                             debug!("cleaned {} processed blocks from cache", cnt_cleaned);
                         }
                     }
                 }
             } // -- END receiver loop
-<<<<<<< HEAD
-=======
             task_list.iter().for_each(|task| task.abort());
->>>>>>> 855c0190
         } // -- END reconnect loop
     });
 
@@ -518,24 +369,6 @@
     // task MUST not terminate but might be aborted from outside
     let jh_multiplex_task = tokio::spawn(async move {
         loop {
-<<<<<<< HEAD
-            let mut channels = vec![];
-            for grpc_source in &grpc_sources {
-                // tasks will be shutdown automatically if the channel gets closed
-                let (_jh_geyser_task, message_channel) = create_geyser_autoconnection_task(
-                    grpc_source.clone(),
-                    GeyserFilter(COMMITMENT_CONFIG).slots(),
-                );
-                channels.push(message_channel)
-            }
-
-            let source_channels = channels.into_iter().map(ReceiverStream::new).collect_vec();
-            let mut fused_streams = source_channels.merge();
-
-            'recv_loop: loop {
-                let next =
-                    tokio::time::timeout(Duration::from_secs(30), fused_streams.next()).await;
-=======
             let (autoconnect_tx, mut slots_rx) = tokio::sync::mpsc::channel(10);
             for grpc_source in &grpc_sources {
                 create_geyser_autoconnection_task_with_mpsc(
@@ -547,17 +380,13 @@
 
             'recv_loop: loop {
                 let next = tokio::time::timeout(Duration::from_secs(30), slots_rx.recv()).await;
->>>>>>> 855c0190
                 match next {
                     Ok(Some(Message::GeyserSubscribeUpdate(slot_update))) => {
                         let mapfilter = map_slot_from_yellowstone_update(*slot_update);
                         if let Some(slot) = mapfilter {
-<<<<<<< HEAD
-=======
                             let _span = debug_span!("grpc_multiplex_processed_slots_stream", ?slot)
                                 .entered();
                             let send_started_at = Instant::now();
->>>>>>> 855c0190
                             let send_result = multiplexed_messages_sender
                                 .send(SlotNotification {
                                     processed_slot: slot,
@@ -570,16 +399,10 @@
                             }
 
                             trace!(
-<<<<<<< HEAD
-                                "emitted slot #{}@{} from multiplexer",
-                                slot,
-                                COMMITMENT_CONFIG.commitment
-=======
                                 "emitted slot #{}@{} from multiplexer took {:?}",
                                 slot,
                                 COMMITMENT_CONFIG.commitment,
                                 send_started_at.elapsed()
->>>>>>> 855c0190
                             );
                         }
                     }
@@ -591,14 +414,10 @@
                             );
                         }
                     }
-<<<<<<< HEAD
-                    Ok(None) => {}
-=======
                     Ok(None) => {
                         warn!("Multiplexed geyser source stream slot terminated - reconnect");
                         break 'recv_loop;
                     }
->>>>>>> 855c0190
                     Err(_elapsed) => {
                         warn!("Multiplexed geyser slot stream timeout - reconnect");
                         // throttle
@@ -612,13 +431,6 @@
 
     (multiplexed_messages_rx, jh_multiplex_task)
 }
-<<<<<<< HEAD
-
-struct BlockMeta {
-    pub blockhash: String,
-}
-
-=======
 
 #[allow(dead_code)]
 struct BlockMeta {
@@ -626,7 +438,6 @@
     pub blockhash: String,
 }
 
->>>>>>> 855c0190
 struct BlockMetaExtractor(CommitmentConfig);
 
 impl FromYellowstoneExtractor for BlockMetaExtractor {
@@ -636,10 +447,7 @@
             Some(UpdateOneof::BlockMeta(block_meta)) => Some((
                 block_meta.slot,
                 BlockMeta {
-<<<<<<< HEAD
-=======
                     slot: block_meta.slot,
->>>>>>> 855c0190
                     blockhash: block_meta.blockhash,
                 },
             )),
@@ -659,10 +467,7 @@
     update: SubscribeUpdate,
     commitment_config: CommitmentConfig,
 ) -> Option<(Slot, ProducedBlock)> {
-<<<<<<< HEAD
-=======
     let _span = debug_span!("map_block_from_yellowstone_update").entered();
->>>>>>> 855c0190
     match update.update_oneof {
         Some(UpdateOneof::Block(update_block_message)) => {
             let block = from_grpc_block_update(update_block_message, commitment_config);
