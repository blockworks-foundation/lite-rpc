use crate::grpc_subscription::{create_block_processing_task, map_block_update};
use crate::grpc_subscription::{create_slot_stream_task, from_grpc_block_update,
};
<<<<<<< HEAD
use anyhow::{bail, Context};
use futures::StreamExt;
=======
use anyhow::Context;
use futures::{Stream, StreamExt};
>>>>>>> 33cca71d
use geyser_grpc_connector::grpc_subscription_autoreconnect::{
    create_geyser_reconnecting_stream, GeyserFilter, GrpcSourceConfig,
};
use geyser_grpc_connector::grpcmultiplex_fastestwins::{
    create_multiplexed_stream, FromYellowstoneExtractor,
};
use log::{debug, info, trace, warn};
use solana_lite_rpc_core::structures::produced_block::ProducedBlock;
use solana_lite_rpc_core::structures::slot_notification::SlotNotification;
use solana_lite_rpc_core::AnyhowJoinHandle;
use solana_sdk::clock::Slot;
use solana_sdk::commitment_config::CommitmentConfig;
use std::collections::{BTreeSet, HashMap, HashSet};
use std::time::Duration;
use tokio::sync::broadcast::Receiver;
use tokio::sync::mpsc::UnboundedSender;
use yellowstone_grpc_proto::geyser::subscribe_update::UpdateOneof;
use yellowstone_grpc_proto::geyser::SubscribeUpdate;

struct BlockExtractor(CommitmentConfig);

impl FromYellowstoneExtractor for BlockExtractor {
    type Target = ProducedBlock;
    fn map_yellowstone_update(&self, update: SubscribeUpdate) -> Option<(Slot, Self::Target)> {
        match update.update_oneof {
            Some(UpdateOneof::Block(update_block_message)) => {
                let block = from_grpc_block_update(update_block_message, self.0);
                Some((block.slot, block))
            }
            _ => None,
        }
    }
}

struct BlockMetaHashExtractor(CommitmentConfig);

impl FromYellowstoneExtractor for BlockMetaHashExtractor {
    type Target = String;
    fn map_yellowstone_update(&self, update: SubscribeUpdate) -> Option<(u64, String)> {
        match update.update_oneof {
            Some(UpdateOneof::BlockMeta(block_meta)) => {
                Some((block_meta.slot, block_meta.blockhash))
            }
            _ => None,
        }
    }
}

fn create_grpc_multiplex_block_stream(
    grpc_sources: &Vec<GrpcSourceConfig>,
    confirmed_block_sender: UnboundedSender<ProducedBlock>,
) -> Vec<AnyhowJoinHandle> {
    let commitment_config = CommitmentConfig::confirmed();

    let mut tasks = Vec::new();
    let mut streams = vec![];
    for grpc_source in grpc_sources {
        let (block_sender, block_reciever) = async_channel::unbounded();
        tasks.push(create_block_processing_task(
            grpc_source.grpc_addr.clone(),
            grpc_source.grpc_x_token.clone(),
            block_sender,
            yellowstone_grpc_proto::geyser::CommitmentLevel::Confirmed,
        ));
        streams.push(block_reciever)
    }
    let merging_streams: AnyhowJoinHandle = tokio::task::spawn(async move {
        let mut slots_processed = BTreeSet::<u64>::new();
        loop {
            let block_message = futures::stream::select_all(streams.clone()).next().await;
            const MAX_SIZE: usize = 1024;
            if let Some(block) = block_message {
                let slot = block.slot;
                // check if the slot is in the map, if not check if the container is half full and the slot in question is older than the lowest value
                // it means that the slot is too old to process
                if !slots_processed.contains(&slot)
                    && (slots_processed.len() < MAX_SIZE / 2
                        || slot > slots_processed.first().cloned().unwrap_or_default())
                {
                    confirmed_block_sender
                        .send(map_block_update(block, commitment_config))
                        .context("Issue to send confirmed block")?;
                    slots_processed.insert(slot);
                    if slots_processed.len() > MAX_SIZE {
                        slots_processed.pop_first();
                    }
                }
            }
        }
    });
    tasks.push(merging_streams);
    tasks
}

fn create_grpc_multiplex_block_meta_stream(
    grpc_sources: &Vec<GrpcSourceConfig>,
    commitment_config: CommitmentConfig,
) -> impl Stream<Item = String> {
    let mut streams = Vec::new();
    for grpc_source in grpc_sources {
        let stream = create_geyser_reconnecting_stream(
            grpc_source.clone(),
            GeyserFilter(commitment_config).blocks_meta(),
        );
        streams.push(stream);
    }
    create_multiplexed_stream(streams, BlockMetaHashExtractor(commitment_config))
}

/// connect to multiple grpc sources to consume confirmed blocks and block status update
pub fn create_grpc_multiplex_blocks_subscription(
    grpc_sources: Vec<GrpcSourceConfig>,
) -> (Receiver<ProducedBlock>, AnyhowJoinHandle) {
    info!("Setup grpc multiplexed blocks connection...");
    if grpc_sources.is_empty() {
        info!("- no grpc connection configured");
    }
    for grpc_source in &grpc_sources {
        info!("- connection to {}", grpc_source);
    }

    // return value is the broadcast receiver
    let (producedblock_sender, blocks_output_stream) =
        tokio::sync::broadcast::channel::<ProducedBlock>(1000);

    let jh_block_emitter_task = {
        tokio::task::spawn(async move {
            loop {
                let (processed_block_sender, mut processed_block_reciever) =
                    tokio::sync::mpsc::unbounded_channel::<ProducedBlock>();

<<<<<<< HEAD
                    let mut tasks = Vec::new();
                    let mut streams = vec![];
                    for grpc_source in &grpc_sources {
                        let (block_sender, block_reciever) = async_channel::unbounded();
                        tasks.push(create_block_processing_task(
                            grpc_source.grpc_addr.clone(),
                            grpc_source.grpc_x_token.clone(),
                            block_sender,
                            yellowstone_grpc_proto::geyser::CommitmentLevel::Confirmed,
                        ));
                        streams.push(block_reciever)
                    }
                    let merging_streams: AnyhowJoinHandle = tokio::task::spawn(async move {
                        let mut slots_processed = BTreeSet::<u64>::new();
                        loop {
                            let block_message =
                                futures::stream::select_all(streams.clone()).next().await;
                            const MAX_SIZE: usize = 1024;
                            if let Some(block) = block_message {
                                let slot = block.slot;
                                // check if the slot is in the map, if not check if the container is half full and the slot in question is older than the lowest value
                                // it means that the slot is too old to process
                                if !slots_processed.contains(&slot)
                                    && (slots_processed.len() < MAX_SIZE / 2
                                        || slot
                                            > slots_processed.first().cloned().unwrap_or_default())
                                {
                                    confirmed_block_sender
                                        .send(from_grpc_block_update(block, commitment_config))
                                        .context("Issue to send confirmed block")?;
                                    slots_processed.insert(slot);
                                    if slots_processed.len() > MAX_SIZE {
                                        slots_processed.pop_first();
                                    }
                                }
                            }
                        }
                    });
                    tasks.push(merging_streams);
                    tasks
                };

                let finalized_blockmeta_stream = {
                    let commitment_config = CommitmentConfig::finalized();
=======
                let confirmed_blocks_tasks =
                    create_grpc_multiplex_block_stream(&grpc_sources, processed_block_sender);
>>>>>>> 33cca71d

                let confirmed_blockmeta_stream = create_grpc_multiplex_block_meta_stream(
                    &grpc_sources,
                    CommitmentConfig::confirmed(),
                );
                let finalized_blockmeta_stream = create_grpc_multiplex_block_meta_stream(
                    &grpc_sources,
                    CommitmentConfig::finalized(),
                );

                // by blockhash
                let mut recent_processed_blocks = HashMap::<String, ProducedBlock>::new();
                let mut confirmed_blockmeta_stream = std::pin::pin!(confirmed_blockmeta_stream);
                let mut finalized_blockmeta_stream = std::pin::pin!(finalized_blockmeta_stream);

                let mut cleanup_tick = tokio::time::interval(Duration::from_secs(5));
                let mut last_finalized_slot: Slot = 0;
                let mut cleanup_without_recv_blocks: u8 = 0;
                let mut cleanup_without_confirmed_recv_blocks_meta: u8 = 0;
                let mut cleanup_without_finalized_recv_blocks_meta: u8 = 0;
                let mut confirmed_block_not_yet_processed = HashSet::<String>::new();

                //  start logging errors when we recieve first finalized block
                let mut finalized_block_recieved = false;
                const MAX_ALLOWED_CLEANUP_WITHOUT_RECV: u8 = 12; // 12*5 = 60s without recving data
                loop {
                    tokio::select! {
                        processed_block = processed_block_reciever.recv() => {
                            cleanup_without_recv_blocks = 0;

                            let processed_block = processed_block.expect("processed block from stream");
                            trace!("got processed block {} with blockhash {}",
                                processed_block.slot, processed_block.blockhash.clone());
                            if let Err(e) = producedblock_sender.send(processed_block.clone()) {
                                warn!("produced block channel has no receivers {e:?}");
                                continue
                            }
                            if confirmed_block_not_yet_processed.remove(&processed_block.blockhash) {
                                if let Err(e) = producedblock_sender.send(processed_block.to_confirmed_block()) {
                                    warn!("produced block channel has no receivers {e:?}");
                                    continue
                                }
                            }
                            recent_processed_blocks.insert(processed_block.blockhash.clone(), processed_block);
                        },
                        meta_confirmed = confirmed_blockmeta_stream.next() => {
                            cleanup_without_confirmed_recv_blocks_meta = 0;
                            let blockhash = meta_confirmed.expect("confirmed block meta from stream");
                            if let Some(cached_processed_block) = recent_processed_blocks.get(&blockhash) {
                                let confirmed_block = cached_processed_block.to_confirmed_block();
                                debug!("got confirmed blockmeta {} with blockhash {}",
                                    confirmed_block.slot, confirmed_block.blockhash.clone());
                                if let Err(e) = producedblock_sender.send(confirmed_block) {
                                    warn!("Finalized block channel has no receivers {e:?}");
                                    continue;
                                }
                            } else {
                                confirmed_block_not_yet_processed.insert(blockhash.clone());
                                log::info!("confirmed blocks not found : {}", confirmed_block_not_yet_processed.len());
                            }
                        },
                        meta_finalized = finalized_blockmeta_stream.next() => {
                            cleanup_without_finalized_recv_blocks_meta = 0;
                            let blockhash = meta_finalized.expect("finalized block meta from stream");
                            if let Some(cached_processed_block) = recent_processed_blocks.remove(&blockhash) {
                                let finalized_block = cached_processed_block.to_finalized_block();
                                last_finalized_slot = finalized_block.slot;
                                finalized_block_recieved = true;
                                debug!("got finalized blockmeta {} with blockhash {}",
                                    finalized_block.slot, finalized_block.blockhash.clone());
                                if let Err(e) = producedblock_sender.send(finalized_block) {
                                    warn!("Finalized block channel has no receivers {e:?}");
                                    continue;
                                }
                            } else if finalized_block_recieved {
                                // this warning is ok for first few blocks when we start lrpc
                                log::error!("finalized block meta received for blockhash {} which was never seen or already emitted", blockhash);
                            }
                        },
                        _ = cleanup_tick.tick() => {
                            if cleanup_without_finalized_recv_blocks_meta > MAX_ALLOWED_CLEANUP_WITHOUT_RECV ||
                                cleanup_without_recv_blocks > MAX_ALLOWED_CLEANUP_WITHOUT_RECV ||
                                cleanup_without_confirmed_recv_blocks_meta > MAX_ALLOWED_CLEANUP_WITHOUT_RECV {
                                log::error!("block or block meta stream stopped restaring blocks");
                                break;
                            }
                            cleanup_without_recv_blocks += 1;
                            cleanup_without_finalized_recv_blocks_meta += 1;
                            cleanup_without_confirmed_recv_blocks_meta += 1;
                            let size_before = recent_processed_blocks.len();
                            recent_processed_blocks.retain(|_blockhash, block| {
                                last_finalized_slot == 0 || block.slot > last_finalized_slot - 100
                            });
                            let cnt_cleaned = size_before - recent_processed_blocks.len();
                            if cnt_cleaned > 0 {
                                debug!("cleaned {} confirmed blocks from cache", cnt_cleaned);
                            }
                        }
                    }
                }
                // abort all the tasks
                confirmed_blocks_tasks.iter().for_each(|task| task.abort());
            }
        })
    };

    (blocks_output_stream, jh_block_emitter_task)
}

struct SlotExtractor {}

impl FromYellowstoneExtractor for crate::grpc_multiplex::SlotExtractor {
    type Target = SlotNotification;
    fn map_yellowstone_update(&self, update: SubscribeUpdate) -> Option<(Slot, Self::Target)> {
        match update.update_oneof {
            Some(UpdateOneof::Slot(update_slot_message)) => {
                let slot = SlotNotification {
                    estimated_processed_slot: update_slot_message.slot,
                    processed_slot: update_slot_message.slot,
                };
                Some((update_slot_message.slot, slot))
            }
            _ => None,
        }
    }
}

pub fn create_grpc_multiplex_slots_subscription(
    grpc_sources: Vec<GrpcSourceConfig>,
) -> (Receiver<SlotNotification>, AnyhowJoinHandle) {
    info!("Setup grpc multiplexed slots connection...");
    if grpc_sources.is_empty() {
        info!("- no grpc connection configured");
    }
    for grpc_source in &grpc_sources {
        info!("- connection to {}", grpc_source);
    }

    let (multiplexed_messages_sender, multiplexed_messages_rx) =
        tokio::sync::broadcast::channel(1000);

    let jh = tokio::spawn(async move {
        loop {
            let mut streams_tasks = Vec::new();
            let mut recievers = Vec::new();
            for grpc_source in &grpc_sources {
                let (sx, rx) = async_channel::unbounded();
                let task = create_slot_stream_task(
                    grpc_source.grpc_addr.clone(),
                    grpc_source.grpc_x_token.clone(),
                    sx,
                    yellowstone_grpc_proto::geyser::CommitmentLevel::Processed,
                );
                streams_tasks.push(task);
                recievers.push(rx);
            }

            while let Ok(slot_update) = tokio::time::timeout(
                Duration::from_secs(30),
                futures::stream::select_all(recievers.clone()).next(),
            )
            .await
            {
                if let Some(slot_update) = slot_update {
                    multiplexed_messages_sender.send(SlotNotification {
                        processed_slot: slot_update.slot,
                        estimated_processed_slot: slot_update.slot,
                    })?;
                }
            }

            streams_tasks.iter().for_each(|task| task.abort());
        }
    });

    (multiplexed_messages_rx, jh)
}<|MERGE_RESOLUTION|>--- conflicted
+++ resolved
@@ -1,13 +1,6 @@
-use crate::grpc_subscription::{create_block_processing_task, map_block_update};
-use crate::grpc_subscription::{create_slot_stream_task, from_grpc_block_update,
-};
-<<<<<<< HEAD
-use anyhow::{bail, Context};
-use futures::StreamExt;
-=======
+use crate::grpc_subscription::{create_block_processing_task, create_slot_stream_task, from_grpc_block_update};
 use anyhow::Context;
 use futures::{Stream, StreamExt};
->>>>>>> 33cca71d
 use geyser_grpc_connector::grpc_subscription_autoreconnect::{
     create_geyser_reconnecting_stream, GeyserFilter, GrpcSourceConfig,
 };
@@ -88,7 +81,7 @@
                         || slot > slots_processed.first().cloned().unwrap_or_default())
                 {
                     confirmed_block_sender
-                        .send(map_block_update(block, commitment_config))
+                        .send(from_grpc_block_update(block, commitment_config))
                         .context("Issue to send confirmed block")?;
                     slots_processed.insert(slot);
                     if slots_processed.len() > MAX_SIZE {
@@ -139,55 +132,8 @@
                 let (processed_block_sender, mut processed_block_reciever) =
                     tokio::sync::mpsc::unbounded_channel::<ProducedBlock>();
 
-<<<<<<< HEAD
-                    let mut tasks = Vec::new();
-                    let mut streams = vec![];
-                    for grpc_source in &grpc_sources {
-                        let (block_sender, block_reciever) = async_channel::unbounded();
-                        tasks.push(create_block_processing_task(
-                            grpc_source.grpc_addr.clone(),
-                            grpc_source.grpc_x_token.clone(),
-                            block_sender,
-                            yellowstone_grpc_proto::geyser::CommitmentLevel::Confirmed,
-                        ));
-                        streams.push(block_reciever)
-                    }
-                    let merging_streams: AnyhowJoinHandle = tokio::task::spawn(async move {
-                        let mut slots_processed = BTreeSet::<u64>::new();
-                        loop {
-                            let block_message =
-                                futures::stream::select_all(streams.clone()).next().await;
-                            const MAX_SIZE: usize = 1024;
-                            if let Some(block) = block_message {
-                                let slot = block.slot;
-                                // check if the slot is in the map, if not check if the container is half full and the slot in question is older than the lowest value
-                                // it means that the slot is too old to process
-                                if !slots_processed.contains(&slot)
-                                    && (slots_processed.len() < MAX_SIZE / 2
-                                        || slot
-                                            > slots_processed.first().cloned().unwrap_or_default())
-                                {
-                                    confirmed_block_sender
-                                        .send(from_grpc_block_update(block, commitment_config))
-                                        .context("Issue to send confirmed block")?;
-                                    slots_processed.insert(slot);
-                                    if slots_processed.len() > MAX_SIZE {
-                                        slots_processed.pop_first();
-                                    }
-                                }
-                            }
-                        }
-                    });
-                    tasks.push(merging_streams);
-                    tasks
-                };
-
-                let finalized_blockmeta_stream = {
-                    let commitment_config = CommitmentConfig::finalized();
-=======
                 let confirmed_blocks_tasks =
                     create_grpc_multiplex_block_stream(&grpc_sources, processed_block_sender);
->>>>>>> 33cca71d
 
                 let confirmed_blockmeta_stream = create_grpc_multiplex_block_meta_stream(
                     &grpc_sources,
