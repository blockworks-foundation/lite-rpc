--- conflicted
+++ resolved
@@ -33,16 +33,11 @@
     transaction::TransactionError,
 };
 use solana_transaction_status::{Reward, RewardType};
-<<<<<<< HEAD
 use std::cell::OnceCell;
 use std::collections::HashMap;
 use std::sync::Arc;
 use tokio::sync::Notify;
 use tracing::trace_span;
-=======
-use std::{collections::HashMap, sync::Arc};
-use tokio::sync::Notify;
->>>>>>> 26222f94
 use yellowstone_grpc_client::GeyserGrpcClient;
 use yellowstone_grpc_proto::geyser::subscribe_update::UpdateOneof;
 use yellowstone_grpc_proto::geyser::{
@@ -275,49 +270,6 @@
     (cu_requested, prioritization_fees)
 }
 
-<<<<<<< HEAD
-// not called
-=======
-// TODO: use function from geyser-grpc-connector
-use bytes::Bytes;
-use std::time::Duration;
-use tonic::metadata::{errors::InvalidMetadataValue, AsciiMetadataValue};
-use tonic::service::Interceptor;
-use tonic::transport::ClientTlsConfig;
-use tonic_health::pb::health_client::HealthClient;
-use yellowstone_grpc_client::InterceptorXToken;
-use yellowstone_grpc_proto::geyser::geyser_client::GeyserClient;
-use yellowstone_grpc_proto::tonic;
-async fn connect_with_timeout_hacked<E, T>(
-    endpoint: E,
-    x_token: Option<T>,
-) -> anyhow::Result<GeyserGrpcClient<impl Interceptor>>
-where
-    E: Into<Bytes>,
-    T: TryInto<AsciiMetadataValue, Error = InvalidMetadataValue>,
-{
-    let endpoint = tonic::transport::Endpoint::from_shared(endpoint)?
-        .buffer_size(Some(65536))
-        .initial_connection_window_size(4194304)
-        .initial_stream_window_size(4194304)
-        .connect_timeout(Duration::from_secs(10))
-        .timeout(Duration::from_secs(10))
-        // .http2_adaptive_window()
-        .tls_config(ClientTlsConfig::new())?;
-
-    let x_token: Option<AsciiMetadataValue> = x_token.map(|v| v.try_into()).transpose()?;
-    let interceptor = InterceptorXToken { x_token };
-
-    let channel = endpoint.connect_lazy();
-    let client = GeyserGrpcClient::new(
-        HealthClient::with_interceptor(channel.clone(), interceptor.clone()),
-        GeyserClient::with_interceptor(channel, interceptor)
-            .max_decoding_message_size(GeyserGrpcClient::max_decoding_message_size()),
-    );
-    Ok(client)
-}
-
->>>>>>> 26222f94
 pub fn create_block_processing_task(
     grpc_addr: String,
     grpc_x_token: Option<String>,
@@ -355,32 +307,6 @@
                 )
                 .await?;
 
-<<<<<<< HEAD
-            while let Some(message) = stream.next().await {
-                let message = message?;
-
-                let Some(update) = message.update_oneof else {
-                    continue;
-                };
-
-                match update {
-                    UpdateOneof::Block(block) => {
-                        log::trace!(
-                            "received block, hash: {} slot: {}",
-                            block.blockhash,
-                            block.slot
-                        );
-                        block_sx
-                            .send(block)
-                            .await
-                            .context("Problem sending on block channel")?;
-                    }
-                    UpdateOneof::Ping(_) => {
-                        log::trace!("GRPC Ping");
-                    }
-                    _ => {
-                        log::trace!("unknown GRPC notification");
-=======
             loop {
                 tokio::select! {
                     message = stream.next() => {
@@ -414,7 +340,6 @@
                     },
                     _ = exit_notfier.notified() => {
                         break;
->>>>>>> 26222f94
                     }
                 }
             }
