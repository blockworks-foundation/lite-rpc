use crate::grpc_multiplex::{
    create_grpc_multiplex_blocks_subscription, create_grpc_multiplex_processed_slots_subscription,
};
use crate::{
    endpoint_stremers::EndpointStreaming,
};
use anyhow::Context;
use futures::StreamExt;
use geyser_grpc_connector::GrpcSourceConfig;
use itertools::Itertools;
use solana_client::nonblocking::rpc_client::RpcClient;
use solana_lite_rpc_core::{
    encoding::BASE64,
    structures::produced_block::{ProducedBlock, TransactionInfo},
    AnyhowJoinHandle,
};
use solana_sdk::program_utils::limited_deserialize;
use solana_sdk::vote::instruction::VoteInstruction;
use solana_sdk::{
    borsh0_10::try_from_slice_unchecked,
    commitment_config::CommitmentConfig,
    compute_budget::{self, ComputeBudgetInstruction},
    hash::Hash,
    instruction::CompiledInstruction,
    message::{
        v0::{self, MessageAddressTableLookup},
        MessageHeader, VersionedMessage,
    },
    pubkey::Pubkey,
    signature::Signature,
    transaction::TransactionError,
};
use solana_transaction_status::{Reward, RewardType};
use std::{collections::HashMap, sync::Arc};
use tokio::task::AbortHandle;
use yellowstone_grpc_client::GeyserGrpcClient;
use yellowstone_grpc_proto::geyser::{SubscribeRequestFilterSlots, SubscribeUpdateSlot};

use yellowstone_grpc_proto::prelude::{
    subscribe_update::UpdateOneof, CommitmentLevel, SubscribeRequestFilterBlocks,
    SubscribeUpdateBlock,
};
use crate::rpc_polling::vote_accounts_and_cluster_info_polling::{poll_cluster_info, poll_vote_accounts};

/// grpc version of ProducedBlock mapping
pub fn from_grpc_block_update(
    block: SubscribeUpdateBlock,
    commitment_config: CommitmentConfig,
) -> ProducedBlock {
    let txs: Vec<TransactionInfo> = block
        .transactions
        .into_iter()
        .filter_map(|tx| {
            let meta = tx.meta?;

            let transaction = tx.transaction?;

            let message = transaction.message?;

            let header = message.header?;

            let signatures = transaction
                .signatures
                .into_iter()
                .filter_map(|sig| match Signature::try_from(sig) {
                    Ok(sig) => Some(sig),
                    Err(_) => {
                        log::warn!(
                            "Failed to read signature from transaction in block {} - skipping",
                            block.blockhash
                        );
                        None
                    }
                })
                .collect_vec();

            let err = meta.err.map(|x| {
                bincode::deserialize::<TransactionError>(&x.err)
                    .expect("TransactionError should be deserialized")
            });

            let signature = signatures[0];
            let compute_units_consumed = meta.compute_units_consumed;

            let message = VersionedMessage::V0(v0::Message {
                header: MessageHeader {
                    num_required_signatures: header.num_required_signatures as u8,
                    num_readonly_signed_accounts: header.num_readonly_signed_accounts as u8,
                    num_readonly_unsigned_accounts: header.num_readonly_unsigned_accounts as u8,
                },
                account_keys: message
                    .account_keys
                    .into_iter()
                    .map(|key| {
                        let bytes: [u8; 32] =
                            key.try_into().unwrap_or(Pubkey::default().to_bytes());
                        Pubkey::new_from_array(bytes)
                    })
                    .collect(),
                recent_blockhash: Hash::new(&message.recent_blockhash),
                instructions: message
                    .instructions
                    .into_iter()
                    .map(|ix| CompiledInstruction {
                        program_id_index: ix.program_id_index as u8,
                        accounts: ix.accounts,
                        data: ix.data,
                    })
                    .collect(),
                address_table_lookups: message
                    .address_table_lookups
                    .into_iter()
                    .map(|table| {
                        let bytes: [u8; 32] = table
                            .account_key
                            .try_into()
                            .unwrap_or(Pubkey::default().to_bytes());
                        MessageAddressTableLookup {
                            account_key: Pubkey::new_from_array(bytes),
                            writable_indexes: table.writable_indexes,
                            readonly_indexes: table.readonly_indexes,
                        }
                    })
                    .collect(),
            });

            let legacy_compute_budget: Option<(u32, Option<u64>)> =
                message.instructions().iter().find_map(|i| {
                    if i.program_id(message.static_account_keys())
                        .eq(&compute_budget::id())
                    {
                        if let Ok(ComputeBudgetInstruction::RequestUnitsDeprecated {
                            units,
                            additional_fee,
                        }) = try_from_slice_unchecked(i.data.as_slice())
                        {
                            if additional_fee > 0 {
                                return Some((
                                    units,
                                    Some(((units * 1000) / additional_fee) as u64),
                                ));
                            } else {
                                return Some((units, None));
                            }
                        }
                    }
                    None
                });

            let legacy_cu_requested = legacy_compute_budget.map(|x| x.0);
            let legacy_prioritization_fees = legacy_compute_budget.map(|x| x.1).unwrap_or(None);

            let cu_requested = message
                .instructions()
                .iter()
                .find_map(|i| {
                    if i.program_id(message.static_account_keys())
                        .eq(&compute_budget::id())
                    {
                        if let Ok(ComputeBudgetInstruction::SetComputeUnitLimit(limit)) =
                            try_from_slice_unchecked(i.data.as_slice())
                        {
                            return Some(limit);
                        }
                    }
                    None
                })
                .or(legacy_cu_requested);

            let prioritization_fees = message
                .instructions()
                .iter()
                .find_map(|i| {
                    if i.program_id(message.static_account_keys())
                        .eq(&compute_budget::id())
                    {
                        if let Ok(ComputeBudgetInstruction::SetComputeUnitPrice(price)) =
                            try_from_slice_unchecked(i.data.as_slice())
                        {
                            return Some(price);
                        }
                    }

                    None
                })
                .or(legacy_prioritization_fees);

            let is_vote_transaction = message.instructions().iter().any(|i| {
                i.program_id(message.static_account_keys())
                    .eq(&solana_sdk::vote::program::id())
                    && limited_deserialize::<VoteInstruction>(&i.data)
                        .map(|vi| vi.is_simple_vote())
                        .unwrap_or(false)
            });

            Some(TransactionInfo {
                signature: signature.to_string(),
                is_vote: is_vote_transaction,
                err,
                cu_requested,
                prioritization_fees,
                cu_consumed: compute_units_consumed,
                recent_blockhash: message.recent_blockhash().to_string(),
                message: BASE64.encode(message.serialize()),
            })
        })
        .collect();

    let rewards = block.rewards.map(|rewards| {
        rewards
            .rewards
            .into_iter()
            .map(|reward| Reward {
                pubkey: reward.pubkey.to_owned(),
                lamports: reward.lamports,
                post_balance: reward.post_balance,
                reward_type: match reward.reward_type() {
                    yellowstone_grpc_proto::prelude::RewardType::Unspecified => None,
                    yellowstone_grpc_proto::prelude::RewardType::Fee => Some(RewardType::Fee),
                    yellowstone_grpc_proto::prelude::RewardType::Rent => Some(RewardType::Rent),
                    yellowstone_grpc_proto::prelude::RewardType::Staking => {
                        Some(RewardType::Staking)
                    }
                    yellowstone_grpc_proto::prelude::RewardType::Voting => Some(RewardType::Voting),
                },
                commission: None,
            })
            .collect_vec()
    });

    let leader_id = if let Some(rewards) = &rewards {
        rewards
            .iter()
            .find(|reward| Some(RewardType::Fee) == reward.reward_type)
            .map(|leader_reward| leader_reward.pubkey.clone())
    } else {
        None
    };

    ProducedBlock {
        transactions: txs,
        block_height: block
            .block_height
            .map(|block_height| block_height.block_height)
            .unwrap(),
        block_time: block.block_time.map(|time| time.timestamp).unwrap() as u64,
        blockhash: block.blockhash,
        previous_blockhash: block.parent_blockhash,
        commitment_config,
        leader_id,
        parent_slot: block.parent_slot,
        slot: block.slot,
        rewards,
    }
}

<<<<<<< HEAD
=======
pub fn create_block_processing_task(
    grpc_addr: String,
    grpc_x_token: Option<String>,
    block_sx: async_channel::Sender<SubscribeUpdateBlock>,
    commitment_level: CommitmentLevel,
) -> AnyhowJoinHandle {
    tokio::spawn(async move {
        loop {
            let mut blocks_subs = HashMap::new();
            blocks_subs.insert(
                "block_client".to_string(),
                SubscribeRequestFilterBlocks {
                    account_include: Default::default(),
                    include_transactions: Some(true),
                    include_accounts: Some(false),
                    include_entries: Some(false),
                },
            );

            // connect to grpc
            let mut client =
                GeyserGrpcClient::connect(grpc_addr.clone(), grpc_x_token.clone(), None)?;
            let mut stream = client
                .subscribe_once(
                    HashMap::new(),
                    Default::default(),
                    HashMap::new(),
                    Default::default(),
                    blocks_subs,
                    Default::default(),
                    Some(commitment_level),
                    Default::default(),
                    None,
                )
                .await?;

            while let Some(message) = stream.next().await {
                let message = message?;

                let Some(update) = message.update_oneof else {
                    continue;
                };

                match update {
                    UpdateOneof::Block(block) => {
                        block_sx
                            .send(block)
                            .await
                            .context("Problem sending on block channel")?;
                    }
                    UpdateOneof::Ping(_) => {
                        log::trace!("GRPC Ping");
                    }
                    _ => {
                        log::trace!("unknown GRPC notification");
                    }
                };
            }
            log::error!("Grpc block subscription broken (resubscribing)");
            tokio::time::sleep(std::time::Duration::from_secs(1)).await;
        }
    })
}

pub fn create_slot_stream_task(
    grpc_addr: String,
    grpc_x_token: Option<String>,
    slot_sx: async_channel::Sender<SubscribeUpdateSlot>,
    commitment_level: CommitmentLevel,
) -> AnyhowJoinHandle {
    tokio::spawn(async move {
        loop {
            let mut slots = HashMap::new();
            slots.insert(
                "client_slot".to_string(),
                SubscribeRequestFilterSlots {
                    filter_by_commitment: Some(true),
                },
            );

            // connect to grpc
            let mut client =
                GeyserGrpcClient::connect(grpc_addr.clone(), grpc_x_token.clone(), None)?;
            let mut stream = client
                .subscribe_once(
                    slots,
                    Default::default(),
                    HashMap::new(),
                    Default::default(),
                    HashMap::new(),
                    Default::default(),
                    Some(commitment_level),
                    Default::default(),
                    None,
                )
                .await?;

            while let Some(message) = stream.next().await {
                let message = message?;

                let Some(update) = message.update_oneof else {
                    continue;
                };

                match update {
                    UpdateOneof::Slot(slot) => {
                        slot_sx
                            .send(slot)
                            .await
                            .context("Problem sending on block channel")?;
                    }
                    UpdateOneof::Ping(_) => {
                        log::trace!("GRPC Ping");
                    }
                    _ => {
                        log::trace!("unknown GRPC notification");
                    }
                };
            }
            log::error!("Grpc block subscription broken (resubscribing)");
            tokio::time::sleep(std::time::Duration::from_secs(1)).await;
        }
    })
}

>>>>>>> 118f5435
pub fn create_grpc_subscription(
    rpc_client: Arc<RpcClient>,
    grpc_sources: Vec<GrpcSourceConfig>,
) -> anyhow::Result<(EndpointStreaming, Vec<AnyhowJoinHandle>)> {
    let (cluster_info_sx, cluster_info_notifier) = tokio::sync::broadcast::channel(10);
    let (va_sx, vote_account_notifier) = tokio::sync::broadcast::channel(10);

    // processed slot is required to keep up with leader schedule
    let (slot_multiplex_channel, jh_multiplex_slotstream) =
        create_grpc_multiplex_processed_slots_subscription(grpc_sources.clone());

    let (block_multiplex_channel, jh_multiplex_blockstream) =
        create_grpc_multiplex_blocks_subscription(grpc_sources);

    let cluster_info_polling = poll_cluster_info(rpc_client.clone(), cluster_info_sx);
    let vote_accounts_polling = poll_vote_accounts(rpc_client.clone(), va_sx);

    let streamers = EndpointStreaming {
        blocks_notifier: block_multiplex_channel,
        slot_notifier: slot_multiplex_channel,
        cluster_info_notifier,
        vote_account_notifier,
    };

    let endpoint_tasks = vec![
        jh_multiplex_slotstream,
        jh_multiplex_blockstream,
        cluster_info_polling,
        vote_accounts_polling,
    ];
    Ok((streamers, endpoint_tasks))
}<|MERGE_RESOLUTION|>--- conflicted
+++ resolved
@@ -254,8 +254,6 @@
     }
 }
 
-<<<<<<< HEAD
-=======
 pub fn create_block_processing_task(
     grpc_addr: String,
     grpc_x_token: Option<String>,
@@ -266,7 +264,7 @@
         loop {
             let mut blocks_subs = HashMap::new();
             blocks_subs.insert(
-                "block_client".to_string(),
+                "client".to_string(),
                 SubscribeRequestFilterBlocks {
                     account_include: Default::default(),
                     include_transactions: Some(true),
@@ -381,7 +379,6 @@
     })
 }
 
->>>>>>> 118f5435
 pub fn create_grpc_subscription(
     rpc_client: Arc<RpcClient>,
     grpc_sources: Vec<GrpcSourceConfig>,
