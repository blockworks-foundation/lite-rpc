use crate::endpoint_stremers::EndpointStreaming;
use crate::grpc::gprc_accounts_streaming::create_grpc_account_streaming;
use crate::grpc_multiplex::{
    create_grpc_multiplex_blocks_subscription, create_grpc_multiplex_processed_slots_subscription,
};
<<<<<<< HEAD
=======
use crate::{
    endpoint_stremers::EndpointStreaming,
    rpc_polling::vote_accounts_and_cluster_info_polling::poll_vote_accounts_and_cluster_info,
};
use anyhow::Context;
use futures::StreamExt;
>>>>>>> 6d2a2f0c
use geyser_grpc_connector::GrpcSourceConfig;
use itertools::Itertools;
use log::trace;
use solana_client::nonblocking::rpc_client::RpcClient;
use solana_lite_rpc_core::structures::account_filter::AccountFilters;
use solana_lite_rpc_core::{
    structures::produced_block::{ProducedBlock, TransactionInfo},
    AnyhowJoinHandle,
};
use solana_sdk::program_utils::limited_deserialize;
use solana_sdk::vote::instruction::VoteInstruction;
use solana_sdk::{
    borsh0_10::try_from_slice_unchecked,
    commitment_config::CommitmentConfig,
    compute_budget::{self, ComputeBudgetInstruction},
    hash::Hash,
    instruction::CompiledInstruction,
    message::{
        v0::{self, MessageAddressTableLookup},
        MessageHeader, VersionedMessage,
    },
    pubkey::Pubkey,
    signature::Signature,
    transaction::TransactionError,
};
use solana_transaction_status::{Reward, RewardType};
use std::cell::OnceCell;
use std::sync::Arc;
use tracing::trace_span;

use crate::rpc_polling::vote_accounts_and_cluster_info_polling::{
    poll_cluster_info, poll_vote_accounts,
};
use solana_lite_rpc_core::solana_utils::hash_from_str;
use solana_lite_rpc_core::structures::produced_block::ProducedBlockInner;
use yellowstone_grpc_proto::prelude::SubscribeUpdateBlock;

/// grpc version of ProducedBlock mapping
pub fn from_grpc_block_update(
    block: SubscribeUpdateBlock,
    commitment_config: CommitmentConfig,
) -> ProducedBlock {
    let num_transactions = block.transactions.len();
    let _span = trace_span!("from_grpc_block_update", ?block.slot, ?num_transactions).entered();
    let txs: Vec<TransactionInfo> = block
        .transactions
        .into_iter()
        .filter_map(|tx| {
            let meta = tx.meta?;

            let transaction = tx.transaction?;

            let message = transaction.message?;

            let header = message.header?;

            let signature = {
                let sig_bytes: [u8; 64] = tx.signature.try_into().expect("must map to signature");
                Signature::from(sig_bytes)
            };

            let err = meta.err.map(|x| {
                bincode::deserialize::<TransactionError>(&x.err)
                    .expect("TransactionError should be deserialized")
            });

            let compute_units_consumed = meta.compute_units_consumed;
            let account_keys: Vec<Pubkey> = message
                .account_keys
                .into_iter()
                .map(|key_bytes| {
                    let slice: &[u8] = key_bytes.as_slice();
                    Pubkey::try_from(slice).expect("must map to pubkey")
                })
                .collect();

            let message = VersionedMessage::V0(v0::Message {
                header: MessageHeader {
                    num_required_signatures: header.num_required_signatures as u8,
                    num_readonly_signed_accounts: header.num_readonly_signed_accounts as u8,
                    num_readonly_unsigned_accounts: header.num_readonly_unsigned_accounts as u8,
                },
                account_keys: account_keys.clone(),
                recent_blockhash: Hash::new(&message.recent_blockhash),
                instructions: message
                    .instructions
                    .into_iter()
                    .map(|ix| CompiledInstruction {
                        program_id_index: ix.program_id_index as u8,
                        accounts: ix.accounts,
                        data: ix.data,
                    })
                    .collect(),
                address_table_lookups: message
                    .address_table_lookups
                    .into_iter()
                    .map(|table| {
                        let slice: &[u8] = table.account_key.as_slice();
                        let account_key = Pubkey::try_from(slice).expect("must map to pubkey");
                        MessageAddressTableLookup {
                            account_key,
                            writable_indexes: table.writable_indexes,
                            readonly_indexes: table.readonly_indexes,
                        }
                    })
                    .collect(),
            });

            let (cu_requested, prioritization_fees) = map_compute_budget_instructions(&message);

            let is_vote_transaction = message.instructions().iter().any(|i| {
                i.program_id(message.static_account_keys())
                    .eq(&solana_sdk::vote::program::id())
                    && limited_deserialize::<VoteInstruction>(&i.data)
                        .map(|vi| vi.is_simple_vote())
                        .unwrap_or(false)
            });

            let readable_accounts = account_keys
                .iter()
                .enumerate()
                .filter(|(index, _)| !message.is_maybe_writable(*index))
                .map(|(_, pk)| *pk)
                .collect();
            let writable_accounts = account_keys
                .iter()
                .enumerate()
                .filter(|(index, _)| message.is_maybe_writable(*index))
                .map(|(_, pk)| *pk)
                .collect();

            let address_lookup_tables = message
                .address_table_lookups()
                .map(|x| x.to_vec())
                .unwrap_or_default();

            Some(TransactionInfo {
                signature,
                is_vote: is_vote_transaction,
                err,
                cu_requested,
                prioritization_fees,
                cu_consumed: compute_units_consumed,
                recent_blockhash: *message.recent_blockhash(),
                message,
                readable_accounts,
                writable_accounts,
                address_lookup_tables,
            })
        })
        .collect();

    let rewards = block.rewards.map(|rewards| {
        rewards
            .rewards
            .into_iter()
            .map(|reward| Reward {
                pubkey: reward.pubkey.to_owned(),
                lamports: reward.lamports,
                post_balance: reward.post_balance,
                reward_type: match reward.reward_type() {
                    yellowstone_grpc_proto::prelude::RewardType::Unspecified => None,
                    yellowstone_grpc_proto::prelude::RewardType::Fee => Some(RewardType::Fee),
                    yellowstone_grpc_proto::prelude::RewardType::Rent => Some(RewardType::Rent),
                    yellowstone_grpc_proto::prelude::RewardType::Staking => {
                        Some(RewardType::Staking)
                    }
                    yellowstone_grpc_proto::prelude::RewardType::Voting => Some(RewardType::Voting),
                },
                commission: None,
            })
            .collect_vec()
    });

    let leader_id = if let Some(rewards) = &rewards {
        rewards
            .iter()
            .find(|reward| Some(RewardType::Fee) == reward.reward_type)
            .map(|leader_reward| leader_reward.pubkey.clone())
    } else {
        None
    };

    let inner = ProducedBlockInner {
        transactions: txs,
        block_height: block
            .block_height
            .map(|block_height| block_height.block_height)
            .unwrap(),
        block_time: block.block_time.map(|time| time.timestamp).unwrap() as u64,
        blockhash: hash_from_str(&block.blockhash).expect("valid blockhash"),
        previous_blockhash: hash_from_str(&block.parent_blockhash).expect("valid blockhash"),
        leader_id,
        parent_slot: block.parent_slot,
        slot: block.slot,
        rewards,
    };
    ProducedBlock::new(inner, commitment_config)
}

<<<<<<< HEAD
fn map_compute_budget_instructions(message: &VersionedMessage) -> (Option<u32>, Option<u64>) {
    let cu_requested_cell: OnceCell<u32> = OnceCell::new();
    let legacy_cu_requested_cell: OnceCell<u32> = OnceCell::new();

    let prioritization_fees_cell: OnceCell<u64> = OnceCell::new();
    let legacy_prio_fees_cell: OnceCell<u64> = OnceCell::new();

    for compute_budget_ins in message.instructions().iter().filter(|instruction| {
        instruction
            .program_id(message.static_account_keys())
            .eq(&compute_budget::id())
    }) {
        if let Ok(budget_ins) =
            try_from_slice_unchecked::<ComputeBudgetInstruction>(compute_budget_ins.data.as_slice())
        {
            match budget_ins {
                // aka cu requested
                ComputeBudgetInstruction::SetComputeUnitLimit(limit) => {
                    cu_requested_cell
                        .set(limit)
                        .expect("cu_limit must be set only once");
                }
                // aka prio fees
                ComputeBudgetInstruction::SetComputeUnitPrice(price) => {
                    prioritization_fees_cell
                        .set(price)
                        .expect("prioritization_fees must be set only once");
                }
                // legacy
                ComputeBudgetInstruction::RequestUnitsDeprecated {
                    units,
                    additional_fee,
                } => {
                    let _ = legacy_cu_requested_cell.set(units);
                    if additional_fee > 0 {
                        let _ = legacy_prio_fees_cell.set(((units * 1000) / additional_fee) as u64);
                    };
                }
                _ => {
                    trace!("skip compute budget instruction");
                }
=======
// TODO: use function from geyser-grpc-connector
use bytes::Bytes;
use std::time::Duration;
use tonic::metadata::{errors::InvalidMetadataValue, AsciiMetadataValue};
use tonic::service::Interceptor;
use tonic::transport::ClientTlsConfig;
use tonic_health::pb::health_client::HealthClient;
use yellowstone_grpc_client::InterceptorXToken;
use yellowstone_grpc_proto::geyser::geyser_client::GeyserClient;
use yellowstone_grpc_proto::tonic;
async fn connect_with_timeout_hacked<E, T>(
    endpoint: E,
    x_token: Option<T>,
) -> anyhow::Result<GeyserGrpcClient<impl Interceptor>>
where
    E: Into<Bytes>,
    T: TryInto<AsciiMetadataValue, Error = InvalidMetadataValue>,
{
    let endpoint = tonic::transport::Endpoint::from_shared(endpoint)?
        .buffer_size(Some(65536))
        .initial_connection_window_size(4194304)
        .initial_stream_window_size(4194304)
        .connect_timeout(Duration::from_secs(10))
        .timeout(Duration::from_secs(10))
        // .http2_adaptive_window()
        .tls_config(ClientTlsConfig::new())?;

    let x_token: Option<AsciiMetadataValue> = x_token.map(|v| v.try_into()).transpose()?;
    let interceptor = InterceptorXToken { x_token };

    let channel = endpoint.connect_lazy();
    let client = GeyserGrpcClient::new(
        HealthClient::with_interceptor(channel.clone(), interceptor.clone()),
        GeyserClient::with_interceptor(channel, interceptor)
            .max_decoding_message_size(GeyserGrpcClient::max_decoding_message_size()),
    );
    Ok(client)
}

pub fn create_block_processing_task(
    grpc_addr: String,
    grpc_x_token: Option<String>,
    block_sx: async_channel::Sender<SubscribeUpdateBlock>,
    commitment_level: CommitmentLevel,
) -> AnyhowJoinHandle {
    tokio::spawn(async move {
        loop {
            let mut blocks_subs = HashMap::new();
            blocks_subs.insert(
                "block_client".to_string(),
                SubscribeRequestFilterBlocks {
                    account_include: Default::default(),
                    include_transactions: Some(true),
                    include_accounts: Some(false),
                    include_entries: Some(false),
                },
            );

            // connect to grpc
            let mut client =
                connect_with_timeout_hacked(grpc_addr.clone(), grpc_x_token.clone()).await?;
            let mut stream = client
                .subscribe_once(
                    HashMap::new(),
                    Default::default(),
                    HashMap::new(),
                    Default::default(),
                    blocks_subs,
                    Default::default(),
                    Some(commitment_level),
                    Default::default(),
                    None,
                )
                .await?;

            while let Some(message) = stream.next().await {
                let message = message?;

                let Some(update) = message.update_oneof else {
                    continue;
                };

                match update {
                    UpdateOneof::Block(block) => {
                        log::trace!(
                            "received block, hash: {} slot: {}",
                            block.blockhash,
                            block.slot
                        );
                        block_sx
                            .send(block)
                            .await
                            .context("Problem sending on block channel")?;
                    }
                    UpdateOneof::Ping(_) => {
                        log::trace!("GRPC Ping");
                    }
                    _ => {
                        log::trace!("unknown GRPC notification");
                    }
                };
>>>>>>> 6d2a2f0c
            }
        }
    }

    let cu_requested = cu_requested_cell
        .get()
        .or(legacy_cu_requested_cell.get())
        .cloned();
    let prioritization_fees = prioritization_fees_cell
        .get()
        .or(legacy_prio_fees_cell.get())
        .cloned();
    (cu_requested, prioritization_fees)
}

pub fn create_grpc_subscription(
    rpc_client: Arc<RpcClient>,
    grpc_sources: Vec<GrpcSourceConfig>,
    accounts_filter: AccountFilters,
) -> anyhow::Result<(EndpointStreaming, Vec<AnyhowJoinHandle>)> {
    let (cluster_info_sx, cluster_info_notifier) = tokio::sync::broadcast::channel(10);
    let (va_sx, vote_account_notifier) = tokio::sync::broadcast::channel(10);

    // processed slot is required to keep up with leader schedule
    let (slot_multiplex_channel, jh_multiplex_slotstream) =
        create_grpc_multiplex_processed_slots_subscription(grpc_sources.clone());

    let (block_multiplex_channel, blockmeta_channel, jh_multiplex_blockstream) =
        create_grpc_multiplex_blocks_subscription(grpc_sources.clone());

    let cluster_info_polling = poll_cluster_info(rpc_client.clone(), cluster_info_sx);
    let vote_accounts_polling = poll_vote_accounts(rpc_client.clone(), va_sx);

    // accounts
    if !accounts_filter.is_empty() {
        let (account_jh, processed_account_stream) =
            create_grpc_account_streaming(grpc_sources, accounts_filter);
        let streamers = EndpointStreaming {
            blocks_notifier: block_multiplex_channel,
            blockinfo_notifier: blockmeta_channel,
            slot_notifier: slot_multiplex_channel,
            cluster_info_notifier,
            vote_account_notifier,
            processed_account_stream: Some(processed_account_stream),
        };

        let endpoint_tasks = vec![
            jh_multiplex_slotstream,
            jh_multiplex_blockstream,
            cluster_info_polling,
            vote_accounts_polling,
            account_jh,
        ];
        Ok((streamers, endpoint_tasks))
    } else {
        let streamers = EndpointStreaming {
            blocks_notifier: block_multiplex_channel,
            blockinfo_notifier: blockmeta_channel,
            slot_notifier: slot_multiplex_channel,
            cluster_info_notifier,
            vote_account_notifier,
            processed_account_stream: None,
        };

        let endpoint_tasks = vec![
            jh_multiplex_slotstream,
            jh_multiplex_blockstream,
            cluster_info_polling,
            vote_accounts_polling,
        ];
        Ok((streamers, endpoint_tasks))
    }
}<|MERGE_RESOLUTION|>--- conflicted
+++ resolved
@@ -3,15 +3,8 @@
 use crate::grpc_multiplex::{
     create_grpc_multiplex_blocks_subscription, create_grpc_multiplex_processed_slots_subscription,
 };
-<<<<<<< HEAD
-=======
-use crate::{
-    endpoint_stremers::EndpointStreaming,
-    rpc_polling::vote_accounts_and_cluster_info_polling::poll_vote_accounts_and_cluster_info,
-};
 use anyhow::Context;
 use futures::StreamExt;
->>>>>>> 6d2a2f0c
 use geyser_grpc_connector::GrpcSourceConfig;
 use itertools::Itertools;
 use log::trace;
@@ -39,8 +32,13 @@
 };
 use solana_transaction_status::{Reward, RewardType};
 use std::cell::OnceCell;
+use std::collections::HashMap;
 use std::sync::Arc;
 use tracing::trace_span;
+use yellowstone_grpc_proto::geyser::subscribe_update::UpdateOneof;
+use yellowstone_grpc_proto::geyser::{
+    CommitmentLevel, SubscribeRequestFilterBlocks, SubscribeRequestFilterSlots, SubscribeUpdateSlot,
+};
 
 use crate::rpc_polling::vote_accounts_and_cluster_info_polling::{
     poll_cluster_info, poll_vote_accounts,
@@ -212,7 +210,6 @@
     ProducedBlock::new(inner, commitment_config)
 }
 
-<<<<<<< HEAD
 fn map_compute_budget_instructions(message: &VersionedMessage) -> (Option<u32>, Option<u64>) {
     let cu_requested_cell: OnceCell<u32> = OnceCell::new();
     let legacy_cu_requested_cell: OnceCell<u32> = OnceCell::new();
@@ -254,7 +251,21 @@
                 _ => {
                     trace!("skip compute budget instruction");
                 }
-=======
+            }
+        }
+    }
+
+    let cu_requested = cu_requested_cell
+        .get()
+        .or(legacy_cu_requested_cell.get())
+        .cloned();
+    let prioritization_fees = prioritization_fees_cell
+        .get()
+        .or(legacy_prio_fees_cell.get())
+        .cloned();
+    (cu_requested, prioritization_fees)
+}
+
 // TODO: use function from geyser-grpc-connector
 use bytes::Bytes;
 use std::time::Duration;
@@ -262,9 +273,10 @@
 use tonic::service::Interceptor;
 use tonic::transport::ClientTlsConfig;
 use tonic_health::pb::health_client::HealthClient;
-use yellowstone_grpc_client::InterceptorXToken;
+use yellowstone_grpc_client::{GeyserGrpcClient, InterceptorXToken};
 use yellowstone_grpc_proto::geyser::geyser_client::GeyserClient;
 use yellowstone_grpc_proto::tonic;
+
 async fn connect_with_timeout_hacked<E, T>(
     endpoint: E,
     x_token: Option<T>,
@@ -356,20 +368,72 @@
                         log::trace!("unknown GRPC notification");
                     }
                 };
->>>>>>> 6d2a2f0c
             }
+            log::error!("Grpc block subscription broken (resubscribing)");
+            tokio::time::sleep(std::time::Duration::from_secs(1)).await;
         }
-    }
-
-    let cu_requested = cu_requested_cell
-        .get()
-        .or(legacy_cu_requested_cell.get())
-        .cloned();
-    let prioritization_fees = prioritization_fees_cell
-        .get()
-        .or(legacy_prio_fees_cell.get())
-        .cloned();
-    (cu_requested, prioritization_fees)
+    })
+}
+
+pub fn create_slot_stream_task(
+    grpc_addr: String,
+    grpc_x_token: Option<String>,
+    slot_sx: async_channel::Sender<SubscribeUpdateSlot>,
+    commitment_level: CommitmentLevel,
+) -> AnyhowJoinHandle {
+    tokio::spawn(async move {
+        loop {
+            let mut slots = HashMap::new();
+            slots.insert(
+                "client_slot".to_string(),
+                SubscribeRequestFilterSlots {
+                    filter_by_commitment: Some(true),
+                },
+            );
+
+            // connect to grpc
+            let mut client =
+                GeyserGrpcClient::connect(grpc_addr.clone(), grpc_x_token.clone(), None)?;
+            let mut stream = client
+                .subscribe_once(
+                    slots,
+                    Default::default(),
+                    HashMap::new(),
+                    Default::default(),
+                    HashMap::new(),
+                    Default::default(),
+                    Some(commitment_level),
+                    Default::default(),
+                    None,
+                )
+                .await?;
+
+            while let Some(message) = stream.next().await {
+                let message = message?;
+
+                let Some(update) = message.update_oneof else {
+                    continue;
+                };
+
+                match update {
+                    UpdateOneof::Slot(slot) => {
+                        slot_sx
+                            .send(slot)
+                            .await
+                            .context("Problem sending on block channel")?;
+                    }
+                    UpdateOneof::Ping(_) => {
+                        log::trace!("GRPC Ping");
+                    }
+                    _ => {
+                        log::trace!("unknown GRPC notification");
+                    }
+                };
+            }
+            log::error!("Grpc block subscription broken (resubscribing)");
+            tokio::time::sleep(std::time::Duration::from_secs(1)).await;
+        }
+    })
 }
 
 pub fn create_grpc_subscription(
