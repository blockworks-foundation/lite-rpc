--- conflicted
+++ resolved
@@ -80,11 +80,10 @@
         transactions: &[Self],
     ) -> anyhow::Result<()> {
         let tx_count = transactions.len();
+        let mut args: Vec<&(dyn ToSql + Sync)> =
+            Vec::with_capacity(NB_ARUMENTS * tx_count);
 
-        let mut rows = Vec::with_capacity(tx_count);
         for tx in transactions.iter() {
-            let mut args: Vec<&(dyn ToSql + Sync)> =
-                Vec::with_capacity(NB_ARUMENTS);
             let PostgresTransaction {
                 signature,
                 slot,
@@ -104,11 +103,9 @@
             args.push(cu_consumed);
             args.push(recent_blockhash);
             args.push(message);
-
-            rows.push(args);
         }
 
-        let values = PostgresSession::values_vec(NB_ARUMENTS, &[]);
+        let values = PostgresSession::values_vecvec(NB_ARUMENTS, tx_count, &[]);
         let schema = PostgresEpoch::build_schema_name(epoch);
         let statement = format!(
             r#"
@@ -121,18 +118,14 @@
             schema = schema,
         );
 
-<<<<<<< HEAD
-        let inserted = postgres_session.execute_prepared_batch(&statement, &rows).await? as usize;
-=======
         let inserted = postgres_session.execute_prepared(&statement, &args).await? as usize;
->>>>>>> 5b8fa0e4
 
         if inserted < tx_count {
             warn!("Some ({}) transactions already existed and where not updated of {} total in schema {schema}",
                 transactions.len() - inserted, transactions.len(), schema = schema);
         }
 
-        debug!("Inserted {} transactions into epoch schema {} for block {}", inserted, schema, slot);
+        debug!("Inserted {} transactions chunk into epoch schema {} for block {}", inserted, schema, slot);
 
         Ok(())
     }
