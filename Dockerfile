--- conflicted
+++ resolved
@@ -1,9 +1,5 @@
 # syntax = docker/dockerfile:1.2
-<<<<<<< HEAD
-FROM rust:1.73.0 as base
-=======
 FROM rust:1.75.0 as base
->>>>>>> f0442ce5
 RUN cargo install cargo-chef@0.1.62 --locked
 RUN rustup component add rustfmt
 RUN apt-get update && apt-get install -y clang cmake ssh
