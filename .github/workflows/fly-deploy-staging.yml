--- conflicted
+++ resolved
@@ -3,12 +3,7 @@
 on:
   push:
       branches: [main]
-<<<<<<< HEAD
-      tags: [ 'experimental/*' ]
-
-=======
       tags: ['experimental/*']
->>>>>>> 118f5435
 
 env:
   FLY_API_TOKEN: ${{ secrets.FLY_API_TOKEN }}
