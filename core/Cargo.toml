--- conflicted
+++ resolved
@@ -3,11 +3,7 @@
 version = "0.2.4"
 edition = "2021"
 description = "Core classes and methods used by solana lite rpc"
-<<<<<<< HEAD
-rust-version = "1.73.0"
-=======
 rust-version = "1.75.0"
->>>>>>> f0442ce5
 repository = "https://github.com/blockworks-foundation/lite-rpc"
 license = "AGPL"
 
