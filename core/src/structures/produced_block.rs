--- conflicted
+++ resolved
@@ -49,8 +49,6 @@
             ..self.clone()
         }
     }
-<<<<<<< HEAD
-=======
 
     /// moving commitment level to finalized
     pub fn to_confirmed_block(&self) -> Self {
@@ -59,20 +57,4 @@
             ..self.clone()
         }
     }
-}
-
-#[inline]
-fn calc_prioritization_fees(units: u32, additional_fee: u32) -> u64 {
-    (units as u64 * 1000) / additional_fee as u64
-}
-
-#[test]
-fn overflow_u32() {
-    // value high enough to overflow u32 if multiplied by 1000
-    let units: u32 = 4_000_000_000;
-    let additional_fee: u32 = 100;
-    let prioritization_fees: u64 = calc_prioritization_fees(units, additional_fee);
-
-    assert_eq!(40_000_000_000, prioritization_fees);
->>>>>>> 33cca71d
 }