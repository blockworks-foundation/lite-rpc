--- conflicted
+++ resolved
@@ -61,11 +61,7 @@
         let timeout = IdleTimeout::try_from(Duration::from_secs(1)).unwrap();
         transport_config.max_idle_timeout(Some(timeout));
         transport_config.keep_alive_interval(Some(Duration::from_millis(500)));
-<<<<<<< HEAD
-        transport_config.enable_segmentation_offload(false);
-=======
         apply_gso_workaround(&mut transport_config);
->>>>>>> 1bcf7d20
         config.transport_config(Arc::new(transport_config));
 
         endpoint.set_default_client_config(config);
