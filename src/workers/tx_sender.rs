use std::{
    sync::Arc,
    time::{Duration, Instant},
};

use anyhow::bail;
use dashmap::DashMap;
use log::{info, trace, warn};

use prometheus::{
    core::GenericGauge, histogram_opts, opts, register_histogram, register_int_counter,
    register_int_gauge, Histogram, IntCounter,
};
use solana_transaction_status::TransactionStatus;
use tokio::{sync::mpsc::Receiver, task::JoinHandle};

use crate::{
    bridge::TXS_IN_CHANNEL,
    workers::{
        tpu_utils::tpu_service::TpuService, PostgresMsg, PostgresTx, MESSAGES_IN_POSTGRES_CHANNEL,
    },
};

use super::PostgresMpscSend;

lazy_static::lazy_static! {
    static ref TXS_SENT: IntCounter =
        register_int_counter!("literpc_txs_sent", "Number of transactions forwarded to tpu").unwrap();
    static ref TXS_SENT_ERRORS: IntCounter =
    register_int_counter!("literpc_txs_sent_errors", "Number of errors while transactions forwarded to tpu").unwrap();
    static ref TX_BATCH_SIZES: GenericGauge<prometheus::core::AtomicI64> = register_int_gauge!(opts!("literpc_tx_batch_size", "batchsize of tx sent by literpc")).unwrap();
    static ref TT_SENT_TIMER: Histogram = register_histogram!(histogram_opts!(
        "literpc_txs_send_timer",
        "Time to send transaction batch",
    ))
    .unwrap();
    static ref TX_TIMED_OUT: GenericGauge<prometheus::core::AtomicI64> = register_int_gauge!(opts!("literpc_tx_timeout", "Number of transactions that timeout")).unwrap();
}

pub type WireTransaction = Vec<u8>;
// making 250 as sleep time will effectively make lite rpc send
// (1000/250) * 5 * 512 = 10240 tps
const INTERVAL_PER_BATCH_IN_MS: u64 = 50;
const MAX_BATCH_SIZE_IN_PER_INTERVAL: usize = 2000;

/// Retry transactions to a maximum of `u16` times, keep a track of confirmed transactions
#[derive(Clone)]
pub struct TxSender {
    /// Tx(s) forwarded to tpu
    pub txs_sent_store: Arc<DashMap<String, TxProps>>,
    /// TpuClient to call the tpu port
    pub tpu_service: Arc<TpuService>,
}

/// Transaction Properties
pub struct TxProps {
    pub status: Option<TransactionStatus>,
    /// Time at which transaction was forwarded
    pub sent_at: Instant,
}

impl Default for TxProps {
    fn default() -> Self {
        Self {
            status: Default::default(),
            sent_at: Instant::now(),
        }
    }
}

impl TxSender {
    pub fn new(tpu_service: Arc<TpuService>) -> Self {
        Self {
            tpu_service,
            txs_sent_store: Default::default(),
        }
    }

    /// retry enqued_tx(s)
    async fn forward_txs(
        &self,
        sigs_and_slots: Vec<(String, u64)>,
        txs: Vec<WireTransaction>,
        postgres: Option<PostgresMpscSend>,
    ) {
        assert_eq!(sigs_and_slots.len(), txs.len());

        if sigs_and_slots.is_empty() {
            return;
        }

        let histo_timer = TT_SENT_TIMER.start_timer();
        let start = Instant::now();

        let tpu_client = self.tpu_service.clone();
        let txs_sent = self.txs_sent_store.clone();

        for (sig, _) in &sigs_and_slots {
            trace!("sending transaction {}", sig);
            txs_sent.insert(sig.to_owned(), TxProps::default());
        }

<<<<<<< HEAD
        let forwarded_slot = tpu_client.estimated_current_slot().await as i64;
        let forwarded_local_time = chrono::offset::Utc::now();
        let transaction_batch_size = txs.len() as u64;
        let current_nb_tasks = tasks_counter.fetch_add(1, Ordering::Relaxed);
        TOKIO_SEND_TASKS.set((current_nb_tasks + 1) as i64);
        let tasks_counter_clone = tasks_counter.clone();
=======
        let forwarded_slot = tpu_client.get_estimated_slot();
>>>>>>> 17009dca

        let mut quic_responses = vec![];
        for tx in txs {
            let quic_response = match tpu_client.send_transaction(tx) {
                Ok(_) => {
                    TXS_SENT.inc_by(1);
                    1
                }
                Err(err) => {
                    TXS_SENT_ERRORS.inc_by(1);
                    warn!("{err}");
                    0
                }
            };
<<<<<<< HEAD
            tasks_counter.fetch_sub(1, Ordering::Relaxed);

            if let Some(postgres) = postgres {
                let postgres_msgs = sigs_and_slots
                    .iter()
                    .map(|(sig, recent_slot)| PostgresTx {
                        signature: sig.clone(),
                        recent_slot: *recent_slot as i64,
                        forwarded_slot,
                        forwarded_local_time,
                        processed_slot: None,
                        cu_consumed: None,
                        cu_requested: None,
                        quic_response,
                    })
                    .collect();

                postgres
                    .send(PostgresMsg::PostgresTx(postgres_msgs))
                    .expect("Error writing to postgres service");

                MESSAGES_IN_POSTGRES_CHANNEL.inc();
            }

            histo_timer.observe_duration();

            info!(
                "It took {} ms to send a batch of {} transaction(s)",
                start.elapsed().as_millis(),
                sigs_and_slots.len()
            );
        });
        loop {
            tokio::time::sleep(Duration::from_millis(SLEEP_TIME_FOR_SENDING_TASK_MS)).await;
            if tasks_counter_clone.load(std::sync::atomic::Ordering::Relaxed)
                < MAX_NUMBER_OF_TOKIO_TASKS_SENDING_TXS
            {
                break;
            }
            // else currently tokio has lanched too many tasks wait for some of them to get finished
=======
            quic_responses.push(quic_response);
        }
        if let Some(postgres) = &postgres {
            let postgres_msgs = sigs_and_slots
                .iter()
                .enumerate()
                .map(|(index, (sig, recent_slot))| PostgresTx {
                    signature: sig.clone(),
                    recent_slot: *recent_slot as i64,
                    forwarded_slot: forwarded_slot as i64,
                    processed_slot: None,
                    cu_consumed: None,
                    cu_requested: None,
                    quic_response: quic_responses[index],
                })
                .collect();
            postgres
                .send(PostgresMsg::PostgresTx(postgres_msgs))
                .expect("Error writing to postgres service");

            MESSAGES_IN_POSTGRES_CHANNEL.inc();
>>>>>>> 17009dca
        }
        histo_timer.observe_duration();
        info!(
            "It took {} ms to send a batch of {} transaction(s)",
            start.elapsed().as_millis(),
            sigs_and_slots.len()
        );
    }

    /// retry and confirm transactions every 2ms (avg time to confirm tx)
    pub fn execute(
        self,
        mut recv: Receiver<(String, WireTransaction, u64)>,
        postgres_send: Option<PostgresMpscSend>,
    ) -> JoinHandle<anyhow::Result<()>> {
        tokio::spawn(async move {
            let tx_sender = self.clone();
            loop {
                let mut sigs_and_slots = Vec::with_capacity(MAX_BATCH_SIZE_IN_PER_INTERVAL);
                let mut txs = Vec::with_capacity(MAX_BATCH_SIZE_IN_PER_INTERVAL);
                let mut timeout_interval = INTERVAL_PER_BATCH_IN_MS;

                // In solana there in sig verify stage rate is limited to 2000 txs in 50ms
                // taking this as reference
                while txs.len() <= MAX_BATCH_SIZE_IN_PER_INTERVAL {
                    let instance = tokio::time::Instant::now();
                    match tokio::time::timeout(Duration::from_millis(timeout_interval), recv.recv())
                        .await
                    {
                        Ok(value) => match value {
                            Some((sig, tx, slot)) => {
                                if self.txs_sent_store.contains_key(&sig) {
                                    // duplicate transaction
                                    continue;
                                }
                                TXS_IN_CHANNEL.dec();
                                sigs_and_slots.push((sig, slot));
                                txs.push(tx);
                                // update the timeout inteval
                                timeout_interval = timeout_interval
                                    .saturating_sub(instance.elapsed().as_millis() as u64)
                                    .max(1);
                            }
                            None => {
                                bail!("Channel Disconnected");
                            }
                        },
                        Err(_) => {
                            break;
                        }
                    }
                }

                assert_eq!(sigs_and_slots.len(), txs.len());

                if sigs_and_slots.is_empty() {
                    continue;
                }

                TX_BATCH_SIZES.set(txs.len() as i64);
                tx_sender
                    .forward_txs(sigs_and_slots, txs, postgres_send.clone())
                    .await;
            }
        })
    }

    pub fn cleanup(&self, ttl_duration: Duration) {
        let length_before = self.txs_sent_store.len();
        self.txs_sent_store.retain(|_k, v| {
            let retain = v.sent_at.elapsed() < ttl_duration;
            if !retain && v.status.is_none() {
                TX_TIMED_OUT.inc();
            }
            retain
        });
        info!(
            "Cleaned {} transactions",
            length_before - self.txs_sent_store.len()
        );
    }
}<|MERGE_RESOLUTION|>--- conflicted
+++ resolved
@@ -4,6 +4,7 @@
 };
 
 use anyhow::bail;
+use chrono::Utc;
 use dashmap::DashMap;
 use log::{info, trace, warn};
 
@@ -100,16 +101,8 @@
             txs_sent.insert(sig.to_owned(), TxProps::default());
         }
 
-<<<<<<< HEAD
-        let forwarded_slot = tpu_client.estimated_current_slot().await as i64;
-        let forwarded_local_time = chrono::offset::Utc::now();
-        let transaction_batch_size = txs.len() as u64;
-        let current_nb_tasks = tasks_counter.fetch_add(1, Ordering::Relaxed);
-        TOKIO_SEND_TASKS.set((current_nb_tasks + 1) as i64);
-        let tasks_counter_clone = tasks_counter.clone();
-=======
         let forwarded_slot = tpu_client.get_estimated_slot();
->>>>>>> 17009dca
+        let forwarded_local_time = Utc::now();
 
         let mut quic_responses = vec![];
         for tx in txs {
@@ -124,48 +117,6 @@
                     0
                 }
             };
-<<<<<<< HEAD
-            tasks_counter.fetch_sub(1, Ordering::Relaxed);
-
-            if let Some(postgres) = postgres {
-                let postgres_msgs = sigs_and_slots
-                    .iter()
-                    .map(|(sig, recent_slot)| PostgresTx {
-                        signature: sig.clone(),
-                        recent_slot: *recent_slot as i64,
-                        forwarded_slot,
-                        forwarded_local_time,
-                        processed_slot: None,
-                        cu_consumed: None,
-                        cu_requested: None,
-                        quic_response,
-                    })
-                    .collect();
-
-                postgres
-                    .send(PostgresMsg::PostgresTx(postgres_msgs))
-                    .expect("Error writing to postgres service");
-
-                MESSAGES_IN_POSTGRES_CHANNEL.inc();
-            }
-
-            histo_timer.observe_duration();
-
-            info!(
-                "It took {} ms to send a batch of {} transaction(s)",
-                start.elapsed().as_millis(),
-                sigs_and_slots.len()
-            );
-        });
-        loop {
-            tokio::time::sleep(Duration::from_millis(SLEEP_TIME_FOR_SENDING_TASK_MS)).await;
-            if tasks_counter_clone.load(std::sync::atomic::Ordering::Relaxed)
-                < MAX_NUMBER_OF_TOKIO_TASKS_SENDING_TXS
-            {
-                break;
-            }
-            // else currently tokio has lanched too many tasks wait for some of them to get finished
-=======
             quic_responses.push(quic_response);
         }
         if let Some(postgres) = &postgres {
@@ -176,6 +127,7 @@
                     signature: sig.clone(),
                     recent_slot: *recent_slot as i64,
                     forwarded_slot: forwarded_slot as i64,
+                    forwarded_local_time,
                     processed_slot: None,
                     cu_consumed: None,
                     cu_requested: None,
@@ -187,7 +139,6 @@
                 .expect("Error writing to postgres service");
 
             MESSAGES_IN_POSTGRES_CHANNEL.inc();
->>>>>>> 17009dca
         }
         histo_timer.observe_duration();
         info!(
