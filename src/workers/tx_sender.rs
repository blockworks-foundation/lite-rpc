use std::{
    sync::Arc,
    time::{Duration, Instant},
};

use anyhow::bail;
use dashmap::DashMap;
use log::{info, warn};

use prometheus::{register_counter, Counter};
use solana_transaction_status::TransactionStatus;
use tokio::{
    sync::{mpsc::UnboundedReceiver, TryAcquireError},
    task::JoinHandle,
};

use crate::{
    tpu_manager::TpuManager,
    workers::{PostgresMsg, PostgresTx},
};

use super::PostgresMpscSend;

lazy_static::lazy_static! {
    static ref TXS_SENT: Counter =
        register_counter!("txs_sent", "Number of transactions forwarded to tpu").unwrap();
}

pub type WireTransaction = Vec<u8>;

/// Retry transactions to a maximum of `u16` times, keep a track of confirmed transactions
#[derive(Clone)]
pub struct TxSender {
    /// Tx(s) forwarded to tpu
    pub txs_sent: Arc<DashMap<String, TxProps>>,
    /// TpuClient to call the tpu port
    pub tpu_manager: Arc<TpuManager>,

    counting_semaphore: Arc<tokio::sync::Semaphore>,
}

/// Transaction Properties
pub struct TxProps {
    pub status: Option<TransactionStatus>,
    /// Time at which transaction was forwarded
    pub sent_at: Instant,
}

impl Default for TxProps {
    fn default() -> Self {
        Self {
            status: Default::default(),
            sent_at: Instant::now(),
        }
    }
}

impl TxSender {
    pub fn new(tpu_manager: Arc<TpuManager>) -> Self {
        Self {
            tpu_manager,
            txs_sent: Default::default(),
            counting_semaphore: Arc::new(tokio::sync::Semaphore::new(5)),
        }
    }

<<<<<<< HEAD
    /// retry enqued_tx(s)
    async fn forward_txs(
        &self,
        sigs_and_slots: Vec<(String, u64)>,
        txs: Vec<WireTransaction>,
        postgres: Option<PostgresMpscSend>,
    ) {
        assert_eq!(sigs_and_slots.len(), txs.len());

        if sigs_and_slots.is_empty() {
            return;
        }

        let tpu_client = self.tpu_manager.clone();
        let txs_sent = self.txs_sent.clone();

        let quic_response = match tpu_client.try_send_wire_transaction_batch(txs).await {
            Ok(_) => {
                for (sig, _) in &sigs_and_slots {
                    txs_sent.insert(sig.to_owned(), TxProps::default());
                }
                // metrics
                TXS_SENT.inc_by(sigs_and_slots.len() as f64);

                1
            }
            Err(err) => {
                warn!("{err}");
                0
            }
        };

        if let Some(postgres) = postgres {
            let forwarded_slot = tpu_client.get_tpu_client().await.estimated_current_slot();

            for (sig, recent_slot) in sigs_and_slots {
                postgres
                    .send(PostgresMsg::PostgresTx(PostgresTx {
                        signature: sig.clone(),
                        recent_slot: recent_slot as i64,
                        forwarded_slot: forwarded_slot as i64,
                        processed_slot: None,
                        cu_consumed: None,
                        cu_requested: None,
                        quic_response,
                    }))
                    .expect("Error writing to postgres service");
            }
        }
    }

=======
>>>>>>> 577a1e88
    /// retry and confirm transactions every 2ms (avg time to confirm tx)
    pub fn execute(
        self,
        mut recv: UnboundedReceiver<(String, WireTransaction, u64)>,
        tx_batch_size: usize,
        tx_send_interval: Duration,
        postgres_send: Option<PostgresMpscSend>,
    ) -> JoinHandle<anyhow::Result<()>> {
        let (batch_send, batch_recv) = flume::unbounded();

        for _i in 0..5 {
            let this = self.clone();
            let batch_recv = batch_recv.clone();
            let postgres_send = postgres_send.clone();

            tokio::spawn(async move {
                while let Ok((sigs_and_slots, txs)) = batch_recv.recv_async().await {
                    this.forward_txs(sigs_and_slots, txs, postgres_send.clone())
                        .await;
                }
            });
        }

        tokio::spawn(async move {
            info!(
                "Batching tx(s) with batch size of {tx_batch_size} every {} ms",
                tx_send_interval.as_millis()
            );

            loop {
                let mut sigs_and_slots = Vec::with_capacity(tx_batch_size);
                let mut txs = Vec::with_capacity(tx_batch_size);
                let mut maybe_permit = None;
                let counting_semaphore = self.counting_semaphore.clone();
                while txs.len() <= tx_batch_size {
                    let res = tokio::time::timeout(tx_send_interval, recv.recv()).await;
                    match res {
                        Ok(value) => match value {
                            Some((sig, tx, slot)) => {
                                sigs_and_slots.push((sig, slot));
                                txs.push(tx);
                            }
                            None => {
                                bail!("Channel Disconnected");
                            }
                        },
                        _ => {
                            let res = counting_semaphore.clone().try_acquire_owned();
                            match res {
                                Ok(permit) => {
                                    maybe_permit = Some(permit);
                                    break;
                                }
                                Err(TryAcquireError::Closed) => {
                                    bail!("Semaphone permit error");
                                }
                                Err(TryAcquireError::NoPermits) => {
                                    // No permits continue to fetch transactions and batch them
                                }
                            }
                        }
                    }
                }
                assert_eq!(sigs_and_slots.len(), txs.len());

                if sigs_and_slots.is_empty() {
                    continue;
                }

                let permit = match maybe_permit {
                    Some(permit) => permit,
                    None => {
                        // get the permit
                        counting_semaphore.acquire_owned().await.unwrap()
                    }
                };

<<<<<<< HEAD
                batch_send.send((sigs_and_slots, txs))?;
=======
                let postgres_send = postgres_send.clone();
                let tpu_client = self.tpu_manager.clone();
                let txs_sent = self.txs_sent.clone();
                tokio::spawn(async move {
                    let semaphore_permit = permit;
>>>>>>> 577a1e88

                    for (sig, _) in &sigs_and_slots {
                        txs_sent.insert(sig.to_owned(), TxProps::default());
                    }
                    info!(
                        "sending {} transactions by tpu size {}",
                        txs.len(),
                        txs_sent.len()
                    );
                    let quic_response = {
                        let _semaphore_permit = semaphore_permit;
                        match tpu_client.try_send_wire_transaction_batch(txs).await {
                            Ok(_) => {
                                // metrics
                                TXS_SENT.inc_by(sigs_and_slots.len() as f64);
                                1
                            }
                            Err(err) => {
                                warn!("{err}");
                                0
                            }
                        }
                    };

                    if let Some(postgres) = postgres_send {
                        let forwarded_slot: u64 = tpu_client.estimated_current_slot().await;

                        for (sig, recent_slot) in sigs_and_slots {
                            postgres
                                .send(PostgresMsg::PostgresTx(PostgresTx {
                                    signature: sig.clone(),
                                    recent_slot: recent_slot as i64,
                                    forwarded_slot: forwarded_slot as i64,
                                    processed_slot: None,
                                    cu_consumed: None,
                                    cu_requested: None,
                                    quic_response,
                                }))
                                .expect("Error writing to postgres service");
                        }
                    }
                });
            }
        })
    }
}<|MERGE_RESOLUTION|>--- conflicted
+++ resolved
@@ -10,7 +10,7 @@
 use prometheus::{register_counter, Counter};
 use solana_transaction_status::TransactionStatus;
 use tokio::{
-    sync::{mpsc::UnboundedReceiver, TryAcquireError},
+    sync::mpsc::{error::TryRecvError, UnboundedReceiver},
     task::JoinHandle,
 };
 
@@ -35,8 +35,6 @@
     pub txs_sent: Arc<DashMap<String, TxProps>>,
     /// TpuClient to call the tpu port
     pub tpu_manager: Arc<TpuManager>,
-
-    counting_semaphore: Arc<tokio::sync::Semaphore>,
 }
 
 /// Transaction Properties
@@ -60,11 +58,9 @@
         Self {
             tpu_manager,
             txs_sent: Default::default(),
-            counting_semaphore: Arc::new(tokio::sync::Semaphore::new(5)),
         }
     }
 
-<<<<<<< HEAD
     /// retry enqued_tx(s)
     async fn forward_txs(
         &self,
@@ -116,8 +112,6 @@
         }
     }
 
-=======
->>>>>>> 577a1e88
     /// retry and confirm transactions every 2ms (avg time to confirm tx)
     pub fn execute(
         self,
@@ -143,110 +137,33 @@
 
         tokio::spawn(async move {
             info!(
-                "Batching tx(s) with batch size of {tx_batch_size} every {} ms",
+                "Batching tx(s) with batch size of {tx_batch_size} every {}ms",
                 tx_send_interval.as_millis()
             );
 
             loop {
                 let mut sigs_and_slots = Vec::with_capacity(tx_batch_size);
                 let mut txs = Vec::with_capacity(tx_batch_size);
-                let mut maybe_permit = None;
-                let counting_semaphore = self.counting_semaphore.clone();
+
                 while txs.len() <= tx_batch_size {
-                    let res = tokio::time::timeout(tx_send_interval, recv.recv()).await;
-                    match res {
-                        Ok(value) => match value {
-                            Some((sig, tx, slot)) => {
-                                sigs_and_slots.push((sig, slot));
-                                txs.push(tx);
-                            }
-                            None => {
-                                bail!("Channel Disconnected");
-                            }
-                        },
+                    match recv.try_recv() {
+                        Ok((sig, tx, slot)) => {
+                            sigs_and_slots.push((sig, slot));
+                            txs.push(tx);
+                        }
+                        Err(TryRecvError::Disconnected) => {
+                            bail!("Channel Disconnected");
+                        }
                         _ => {
-                            let res = counting_semaphore.clone().try_acquire_owned();
-                            match res {
-                                Ok(permit) => {
-                                    maybe_permit = Some(permit);
-                                    break;
-                                }
-                                Err(TryAcquireError::Closed) => {
-                                    bail!("Semaphone permit error");
-                                }
-                                Err(TryAcquireError::NoPermits) => {
-                                    // No permits continue to fetch transactions and batch them
-                                }
-                            }
+                            break;
                         }
                     }
                 }
-                assert_eq!(sigs_and_slots.len(), txs.len());
 
-                if sigs_and_slots.is_empty() {
-                    continue;
-                }
+                batch_send.send((sigs_and_slots, txs))?;
 
-                let permit = match maybe_permit {
-                    Some(permit) => permit,
-                    None => {
-                        // get the permit
-                        counting_semaphore.acquire_owned().await.unwrap()
-                    }
-                };
-
-<<<<<<< HEAD
-                batch_send.send((sigs_and_slots, txs))?;
-=======
-                let postgres_send = postgres_send.clone();
-                let tpu_client = self.tpu_manager.clone();
-                let txs_sent = self.txs_sent.clone();
-                tokio::spawn(async move {
-                    let semaphore_permit = permit;
->>>>>>> 577a1e88
-
-                    for (sig, _) in &sigs_and_slots {
-                        txs_sent.insert(sig.to_owned(), TxProps::default());
-                    }
-                    info!(
-                        "sending {} transactions by tpu size {}",
-                        txs.len(),
-                        txs_sent.len()
-                    );
-                    let quic_response = {
-                        let _semaphore_permit = semaphore_permit;
-                        match tpu_client.try_send_wire_transaction_batch(txs).await {
-                            Ok(_) => {
-                                // metrics
-                                TXS_SENT.inc_by(sigs_and_slots.len() as f64);
-                                1
-                            }
-                            Err(err) => {
-                                warn!("{err}");
-                                0
-                            }
-                        }
-                    };
-
-                    if let Some(postgres) = postgres_send {
-                        let forwarded_slot: u64 = tpu_client.estimated_current_slot().await;
-
-                        for (sig, recent_slot) in sigs_and_slots {
-                            postgres
-                                .send(PostgresMsg::PostgresTx(PostgresTx {
-                                    signature: sig.clone(),
-                                    recent_slot: recent_slot as i64,
-                                    forwarded_slot: forwarded_slot as i64,
-                                    processed_slot: None,
-                                    cu_consumed: None,
-                                    cu_requested: None,
-                                    quic_response,
-                                }))
-                                .expect("Error writing to postgres service");
-                        }
-                    }
-                });
+                tokio::time::sleep(tx_send_interval).await;
             }
         })
     }
-}+}
