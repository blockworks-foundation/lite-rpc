use std::sync::Arc;

use dashmap::DashMap;

use log::info;
use solana_rpc_client::nonblocking::rpc_client::RpcClient;
use solana_sdk::commitment_config::CommitmentConfig;
use tokio::sync::RwLock;

use crate::workers::BlockInformation;

#[derive(Clone)]
pub struct BlockStore {
    blocks: Arc<DashMap<String, BlockInformation>>,
<<<<<<< HEAD
    latest_confirmed_blockhash: Arc<RwLock<(String, BlockInformation)>>,
    latest_finalized_blockhash: Arc<RwLock<(String, BlockInformation)>>,
=======
    latest_confirmed_blockinfo: Arc<RwLock<BlockInformation>>,
    latest_finalized_blockinfo: Arc<RwLock<BlockInformation>>,
>>>>>>> 577a1e88
}

impl BlockStore {
    pub async fn new(rpc_client: &RpcClient) -> anyhow::Result<Self> {
        let (confirmed_blockhash, confirmed_block) =
            Self::fetch_latest(rpc_client, CommitmentConfig::confirmed()).await?;
        let (finalized_blockhash, finalized_block) =
            Self::fetch_latest(rpc_client, CommitmentConfig::finalized()).await?;

        Ok(Self {
<<<<<<< HEAD
            latest_confirmed_blockhash: Arc::new(RwLock::new((
                confirmed_blockhash.clone(),
                confirmed_block,
            ))),
            latest_finalized_blockhash: Arc::new(RwLock::new((
                finalized_blockhash.clone(),
                finalized_block,
            ))),
=======
            latest_confirmed_blockinfo: Arc::new(RwLock::new(confirmed_block.clone())),
            latest_finalized_blockinfo: Arc::new(RwLock::new(finalized_block.clone())),
>>>>>>> 577a1e88
            blocks: Arc::new({
                let map = DashMap::new();
                map.insert(confirmed_blockhash, confirmed_block);
                map.insert(finalized_blockhash, finalized_block);
                map
            }),
        })
    }

    pub async fn fetch_latest(
        rpc_client: &RpcClient,
        commitment_config: CommitmentConfig,
    ) -> anyhow::Result<(String, BlockInformation)> {
        let (latest_block_hash, block_height) = rpc_client
            .get_latest_blockhash_with_commitment(commitment_config)
            .await?;

        let latest_block_hash = latest_block_hash.to_string();
        let slot = rpc_client
            .get_slot_with_commitment(commitment_config)
            .await?;

        Ok((
            latest_block_hash.clone(),
            BlockInformation {
                slot,
                block_height,
                blockhash: latest_block_hash,
            },
        ))
    }

    pub async fn get_block_info(&self, blockhash: &str) -> Option<BlockInformation> {
        let Some(info) = self.blocks.get(blockhash) else {
            return None;
        };

        Some(info.value().to_owned())
    }

<<<<<<< HEAD
    fn get_latest_block_arc(
        &self,
        commitment_config: CommitmentConfig,
    ) -> Arc<RwLock<(String, BlockInformation)>> {
=======
    // private
    fn get_latest_blockinfo_lock(
        &self,
        commitment_config: CommitmentConfig,
    ) -> Arc<RwLock<BlockInformation>> {
>>>>>>> 577a1e88
        if commitment_config.is_finalized() {
            self.latest_finalized_blockinfo.clone()
        } else {
            self.latest_confirmed_blockinfo.clone()
        }
    }

    pub async fn get_latest_blockhash(&self, commitment_config: CommitmentConfig) -> String {
        self.get_latest_block_arc(commitment_config)
            .read()
            .await
            .0
            .clone()
    }

    pub async fn get_latest_block_info(
        &self,
        commitment_config: CommitmentConfig,
    ) -> BlockInformation {
<<<<<<< HEAD
        self.get_latest_block_arc(commitment_config).read().await.1
    }

    pub async fn get_latest_block(
        &self,
        commitment_config: CommitmentConfig,
    ) -> (String, BlockInformation) {
        self.get_latest_block_arc(commitment_config)
            .read()
            .await
            .clone()
=======
        let block_info = self
            .get_latest_blockinfo_lock(commitment_config)
            .read()
            .await
            .clone();

        block_info
>>>>>>> 577a1e88
    }

    pub async fn add_block(
        &self,
        block_info: BlockInformation,
        commitment_config: CommitmentConfig,
    ) {
<<<<<<< HEAD
        info!("ab {blockhash} {block_info:?}");
        // Write to block store first in order to prevent
        // any race condition i.e prevent some one to
        // ask the map what it doesn't have rn
        let slot = block_info.slot;
        self.blocks.insert(blockhash.clone(), block_info);

        let latest_block = self.get_latest_block_arc(commitment_config);
        if slot > latest_block.read().await.1.slot {
            *latest_block.write().await = (blockhash, block_info);
=======
        let blockhash = block_info.blockhash.clone();
        // Write to block store first in order to prevent
        // any race condition i.e prevent some one to
        // ask the map what it doesn't have rn
        self.blocks.insert(blockhash, block_info.clone());
        let last_recent_block = self.get_latest_block_info(commitment_config).await;

        if last_recent_block.slot < block_info.slot {
            *self
                .get_latest_blockinfo_lock(commitment_config)
                .write()
                .await = block_info;
>>>>>>> 577a1e88
        }
    }
}<|MERGE_RESOLUTION|>--- conflicted
+++ resolved
@@ -12,13 +12,8 @@
 #[derive(Clone)]
 pub struct BlockStore {
     blocks: Arc<DashMap<String, BlockInformation>>,
-<<<<<<< HEAD
     latest_confirmed_blockhash: Arc<RwLock<(String, BlockInformation)>>,
     latest_finalized_blockhash: Arc<RwLock<(String, BlockInformation)>>,
-=======
-    latest_confirmed_blockinfo: Arc<RwLock<BlockInformation>>,
-    latest_finalized_blockinfo: Arc<RwLock<BlockInformation>>,
->>>>>>> 577a1e88
 }
 
 impl BlockStore {
@@ -29,7 +24,6 @@
             Self::fetch_latest(rpc_client, CommitmentConfig::finalized()).await?;
 
         Ok(Self {
-<<<<<<< HEAD
             latest_confirmed_blockhash: Arc::new(RwLock::new((
                 confirmed_blockhash.clone(),
                 confirmed_block,
@@ -38,10 +32,6 @@
                 finalized_blockhash.clone(),
                 finalized_block,
             ))),
-=======
-            latest_confirmed_blockinfo: Arc::new(RwLock::new(confirmed_block.clone())),
-            latest_finalized_blockinfo: Arc::new(RwLock::new(finalized_block.clone())),
->>>>>>> 577a1e88
             blocks: Arc::new({
                 let map = DashMap::new();
                 map.insert(confirmed_blockhash, confirmed_block);
@@ -82,18 +72,10 @@
         Some(info.value().to_owned())
     }
 
-<<<<<<< HEAD
     fn get_latest_block_arc(
         &self,
         commitment_config: CommitmentConfig,
     ) -> Arc<RwLock<(String, BlockInformation)>> {
-=======
-    // private
-    fn get_latest_blockinfo_lock(
-        &self,
-        commitment_config: CommitmentConfig,
-    ) -> Arc<RwLock<BlockInformation>> {
->>>>>>> 577a1e88
         if commitment_config.is_finalized() {
             self.latest_finalized_blockinfo.clone()
         } else {
@@ -113,7 +95,6 @@
         &self,
         commitment_config: CommitmentConfig,
     ) -> BlockInformation {
-<<<<<<< HEAD
         self.get_latest_block_arc(commitment_config).read().await.1
     }
 
@@ -125,15 +106,6 @@
             .read()
             .await
             .clone()
-=======
-        let block_info = self
-            .get_latest_blockinfo_lock(commitment_config)
-            .read()
-            .await
-            .clone();
-
-        block_info
->>>>>>> 577a1e88
     }
 
     pub async fn add_block(
@@ -141,7 +113,6 @@
         block_info: BlockInformation,
         commitment_config: CommitmentConfig,
     ) {
-<<<<<<< HEAD
         info!("ab {blockhash} {block_info:?}");
         // Write to block store first in order to prevent
         // any race condition i.e prevent some one to
@@ -152,20 +123,6 @@
         let latest_block = self.get_latest_block_arc(commitment_config);
         if slot > latest_block.read().await.1.slot {
             *latest_block.write().await = (blockhash, block_info);
-=======
-        let blockhash = block_info.blockhash.clone();
-        // Write to block store first in order to prevent
-        // any race condition i.e prevent some one to
-        // ask the map what it doesn't have rn
-        self.blocks.insert(blockhash, block_info.clone());
-        let last_recent_block = self.get_latest_block_info(commitment_config).await;
-
-        if last_recent_block.slot < block_info.slot {
-            *self
-                .get_latest_blockinfo_lock(commitment_config)
-                .write()
-                .await = block_info;
->>>>>>> 577a1e88
         }
     }
 }