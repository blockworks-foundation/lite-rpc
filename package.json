{
  "name": "lightrpc-test",
  "version": "1.0.0",
  "repository": "",
  "author": "",
  "license": "MIT",
  "private": true,
  "dependencies": {
    "@solana/web3.js": "^1.66.2",
    "@types/jest": "^29.2.3",
    "jest": "^29.3.1",
    "start-server-and-test": "^1.14.0",
    "ts-jest": "^29.0.3"
  },
  "scripts": {
    "test": "jest --detectOpenHandles",
    "start:lite-rpc": "lite-rpc",
<<<<<<< HEAD
    "test:validator": "start-server-and-test './scripts/run.sh & target/debug/lite-rpc --port 9000 --subscription-port 9001 --rpc-url http://localhost:8899 --websocket-url ws://localhost:8900/' http://localhost:8899/health test"
=======
    "test:test-validator": "start-server-and-test 'solana-test-validator --reset --quiet & target/debug/lite-rpc run --port 9000  --rpc-url http://localhost:8899 --subscription-port 9001 --websocket-url ws://localhost:8900/' http://localhost:8899/health test"
>>>>>>> 2e1e99b1
  },
  "devDependencies": {
    "typescript": "^4.8.4"
  }
}<|MERGE_RESOLUTION|>--- conflicted
+++ resolved
@@ -15,11 +15,8 @@
   "scripts": {
     "test": "jest --detectOpenHandles",
     "start:lite-rpc": "lite-rpc",
-<<<<<<< HEAD
+
     "test:validator": "start-server-and-test './scripts/run.sh & target/debug/lite-rpc --port 9000 --subscription-port 9001 --rpc-url http://localhost:8899 --websocket-url ws://localhost:8900/' http://localhost:8899/health test"
-=======
-    "test:test-validator": "start-server-and-test 'solana-test-validator --reset --quiet & target/debug/lite-rpc run --port 9000  --rpc-url http://localhost:8899 --subscription-port 9001 --websocket-url ws://localhost:8900/' http://localhost:8899/health test"
->>>>>>> 2e1e99b1
   },
   "devDependencies": {
     "typescript": "^4.8.4"
