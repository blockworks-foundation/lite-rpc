--- conflicted
+++ resolved
@@ -167,12 +167,8 @@
     log_txs: bool,
     transaction_size: TransactionSize,
 ) -> Metric {
-<<<<<<< HEAD
-    let map_of_txs = Arc::new(DashMap::new());
+    let map_of_txs: Arc<DashMap<Signature, TxSendData>> = Arc::new(DashMap::new());
     let total_gross_send_time = Arc::new(OnceCell::new());
-=======
-    let map_of_txs: Arc<DashMap<Signature, TxSendData>> = Arc::new(DashMap::new());
->>>>>>> 3210d6a1
     // transaction sender task
     {
         let map_of_txs = map_of_txs.clone();
@@ -187,13 +183,9 @@
             };
             let rand_strings = BenchHelper::generate_random_strings(tx_count, Some(seed), n_chars);
 
-<<<<<<< HEAD
             let bench_start_time = Instant::now();
 
-            for rand_string in rand_strings {
-=======
             for rand_string in &rand_strings {
->>>>>>> 3210d6a1
                 let blockhash = { *block_hash.read().await };
                 let tx = match transaction_size {
                     TransactionSize::Small => {
